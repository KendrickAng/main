--- conflicted
+++ resolved
@@ -205,30 +205,6 @@
 
 **Note:** This command requires the timetable of all available time slots to be generated first!
 
-<<<<<<< HEAD
-=======
-=== Importing existing availabilities `import`
-==== Importing interviewers’ availability
-Imports interviewers’ availability from a comma separated values (CSV) file. +
-Format: `import interviewer PATH_TO_FILE` +
-    - PATH_TO_FILE is the absolute path to the file. +
-    - E.g C:\\Users\Bob\file.csv
-
-Example:
-
- import interviewer C:\Users\johndoe\Interviewers.csv
-
-==== Importing interviewees’ availability
-Imports interviewees’ availability from a comma separated values (CSV) file. +
-Format: `import interviewee PATH_TO_FILE` +
-    - PATH_TO_FILE is the absolute path to the file. +
-    - E.g C:\\Users\Bob\file.csv
-
-Example:
-
- import interviewer C:\Users\johndoe\Interviewees.csv
-
->>>>>>> e65e90c0
 === Exporting of interview schedule `export`
 Exports the allocated interview schedule timetable to a comma separated values (CSV) file. +
 Format: `export` +
@@ -301,6 +277,10 @@
 |Get interview schedule for interviewer/interviewee
 |`get NAME` +
 
+|Edit availability of interveiwer/interviewee
+|`edit interviewer NAME` +
+ `edit interviewee NAME`
+
 |Delete interviewer/interviewee
 |`delete interviewer NAME` +
  `delete interviewee NAME`

= Scheduler - User Guide
:site-section: UserGuide
:toc:
:toc-title:
:toc-placement: preamble
:sectnums:
:imagesDir: images
:stylesDir: stylesheets
:xrefstyle: full
:experimental:
ifdef::env-github[]
:tip-caption: :bulb:
:note-caption: :information_source:
endif::[]
:repoURL: https://github.com/se-edu/addressbook-level3

By: `Team AY1920S1-CS2103-F09-1`      Since: `Oct 2019`      Licence: `MIT`

== Introduction
Scheduler is an app that can automate the scheduling of interviews for secretaries in NUS CCAs. It is optimised for
people who **prefer typing in a Command Line Interface (CLI)** to quickly access the functionalities of an app. +

Click on <<Quick Start, Quick Start>> to get started!

== Quick Start
This guide shows you how to import your interview schedules into Scheduler to begin managing your interview schedule.
It also shows you basic tips on how to add or delete and edit interviewers/interviewees based on your changing needs.

=== Import your csv file into the application

TIP: Converting your Excel file into .csv format

1) Open Excel and click *File -> Open*.

image::quickstart/1_excel.png[width="500", align="left"]

2) In the dialog box, find the Excel file on your computer and click *Open*.

image::quickstart/2_excel.png[width="500", align="left"]

3) On the Excel toolbar, select *File > Save As*.

image::quickstart/3_excel.png[width="500", align="left"]

4) In the dialog box, type a new name for your file in the *File Name* field.

5) In the "Save as Type" drop-down menu, scroll down to locate and select *CSV (comma delimited)*.

image::quickstart/4_excel.png[width="500", align="left"]

6) Click *Save*.

image::quickstart/5_excel.png[width="500", align="left"]

[[Features]]
== Features

====
*Command Format*

* Words in `UPPER_CASE` are the parameters to be supplied by the user, e.g. in `add interviewee name:"NAME" slot:"SLOT"`,
`NAME` and `slot` are parameters that need to be provided by the user, e.g. "John Doe" and "20/09/2019 1800 - 20/09/2019 21:00".

====

=== Viewing help
Shows helpful information on using this software.
Format: `help`

=== Importing existing availabilities `import`
The to-be-imported interviewer availability and interviewee details .csv file needs to follow the format as the templates below.
The templates for the import commands can be found here:

* Interviewer availability: http://bit.ly/interviewerTemplate
* Interviewees details: http://bit.ly/intervieweeDetails

After you have imported the data, you will need to type `clear` to clear the imported data before you can import another interviewer's
availability or interviewees details .csv file.

==== Importing interviewers’ availability
Imports interviewers’ availability from a comma separated values (CSV) file.

Format: `import interviewer PATH_TO_FILE` +
    - PATH_TO_FILE is the absolute path to the file. +
    - E.g C:\\Users\Bob\file.csv

Example:

 import interviewer C:\Users\johndoe\Interviewers.csv

==== Importing interviewees’ availability
Imports interviewees’ availability from a comma separated values (CSV) file. +
Format: `import interviewee PATH_TO_FILE` +
    - PATH_TO_FILE is the absolute path to the file. +
    - E.g C:\\Users\Bob\file.csv

Example:

 import interviewer C:\Users\johndoe\Interviewees.csv

=== Add interviewees/interviewers `add`
Manually add a new entity to the database.
<<<<<<< HEAD

Format: `add r/ROLE n/NAME p/PHONE [t/TAG]... [f/FACULTY] [ep/PERSONAL_EMAIL] [ew/NUS_WORK_EMAIL] [y/YEAR_OF_STUDY] [d/DEPARTMENT]... [s/SLOT]...`

* A `...` at the end of a field indicates that multiple arguments with those prefixes can be added, such as multiple slots.
* The command format differs on the `r/ROLE` prefix supplied.
** If `interviewee` is supplied, refer to "Adding a new interviewee" below.
** If `interviewer` is supplied, refer to "Adding a new interviewer" below.

==== Adding a new interviewee
Manually add a new interviewee to the database.

Format: add `r/interviewee` `n/NAME` `p/PHONE` `[t/TAG]...` `f/FACULTY` `ep/PERSONAL_EMAIL` `ew/NUS_WORK_EMAIL` `y/YEAR_OF_STUDY` +
`[d/DEPARTMENT]...` `[s/SLOT]...`

Example:

 add r/interviewee n/John Doe p/88888888 t/CAP5 t/dog lover f/School of Computing ep/JohnDoe@gmail.com ew/JohnDoe@u.nus.edu y/2018 d/Marketing s/20/09/2019 18:00-19:00

* An interviewee can have multiple `s/SLOT`, `d/DEPARTMENT` and `t/TAG` arguments
* Slots should be given in the format: `DD/MM/YYYY HH:MM-HH:MM`
** the first `HH:MM` refers to the starting time and the second `HH:MM` is the ending time of availability.
** The starting time must be earlier than the ending time.

==== Adding a new interviewer
Manually add a new interviewer to the database.

Format: add `r/interviewer` `n/NAME` `p/PHONE` `[t/TAG]...` `d/DEPARTMENT` `ew/NUS_WORK_EMAIL` `s/SLOT...`

Example:

 add r/interviewer n/Mary Jane p/99999999 ew/MaryJane@u.nus.edu d/Marketing s/20/09/2019 18:00-19:00

=== Edit interviewees/interviewers `edit` `[Coming in v2.0]`
Manually edit an entity in the database.

Format: `edit NAME r/ROLE p/PHONE [t/TAG]... f/FACULTY ep/PERSONAL_EMAIL ew/NUS_WORK_EMAIL y/YEAR_OF_STUDY [d/DEPARTMENT]... [s/SLOT]...`

* `NAME` must be provided after `edit` and before the first prefix `r/ROLE`.
* A `...` at the end of a field indicates that multiple arguments with those prefixes can be added, such as multiple slots.
* The command format differs on the `r/ROLE` prefix supplied.
** If `interviewee` is supplied, refer to "Edit an existing interviewee" below.
** If `interviewer` is supplied, refer to "Edit an existing interviewer" below.

==== Edit an existing interviewee `[Coming in v2.0]`
Manually edit an existing interviewee in the database.

Format: edit `NAME` `r/interviewee` `p/PHONE` `[t/TAG]...` `f/FACULTY` `ep/PERSONAL_EMAIL` `ew/NUS_WORK_EMAIL` `y/YEAR_OF_STUDY`
`[d/DEPARTMENT]...` `[s/SLOT]...`

* `NAME` and `r/interviewee` are compulsory arguments, and one other argument following `r/interviewee` must be present.

==== Edit an existing interviewer (interview slot) `[Coming in v2.0]`
=======

Format: `add r/ROLE n/NAME p/PHONE [t/TAG]... [f/FACULTY] [ep/PERSONAL_EMAIL] [ew/NUS_WORK_EMAIL] [y/YEAR_OF_STUDY] [d/DEPARTMENT]... [s/SLOT]...`

* A `...` at the end of a field indicates that multiple arguments with those prefixes can be added, such as multiple slots.
* The command format differs on the `r/ROLE` prefix supplied.
** If `interviewee` is supplied, refer to "Adding a new interviewee" below.
** If `interviewer` is supplied, refer to "Adding a new interviewer" below.

==== Adding a new interviewee
Manually add a new interviewee to the database.

Format: add `r/interviewee` `n/NAME` `p/PHONE` `[t/TAG]...` `f/FACULTY` `ep/PERSONAL_EMAIL` `ew/NUS_WORK_EMAIL` `y/YEAR_OF_STUDY` +
`[d/DEPARTMENT]...` `[s/SLOT]...`

Example:

 add r/interviewee n/John Doe p/88888888 t/CAP5 t/dog lover f/School of Computing ep/JohnDoe@gmail.com ew/JohnDoe@u.nus.edu y/2018 d/Marketing s/20/09/2019 18:00-19:00

* An interviewee can have multiple `s/SLOT`, `d/DEPARTMENT` and `t/TAG` arguments
* Slots should be given in the format: `DD/MM/YYYY HH:MM-HH:MM`
** the first `HH:MM` refers to the starting time and the second `HH:MM` is the ending time of availability.
** The starting time must be earlier than the ending time.

==== Adding a new interviewer
Manually add a new interviewer to the database.

Format: add `r/interviewer` `n/NAME` `p/PHONE` `[t/TAG]...` `d/DEPARTMENT` `ew/NUS_WORK_EMAIL` `s/SLOT...`

Example:

 add r/interviewer n/Mary Jane p/99999999 ew/MaryJane@u.nus.edu d/Marketing s/20/09/2019 18:00-19:00

=== Edit interviewees/interviewers
Manually edit an entity in the database.

Format: `edit NAME r/ROLE p/PHONE [t/TAG]... f/FACULTY ep/PERSONAL_EMAIL ew/NUS_WORK_EMAIL y/YEAR_OF_STUDY [d/DEPARTMENT]... [s/SLOT]...`

* `NAME` must be provided after `edit` and before the first prefix `r/ROLE`.
* A `...` at the end of a field indicates that multiple arguments with those prefixes can be added, such as multiple slots.
* The command format differs on the `r/ROLE` prefix supplied.
** If `interviewee` is supplied, refer to "Edit an existing interviewee" below.
** If `interviewer` is supplied, refer to "Edit an existing interviewer" below.

==== Edit an existing interviewee
Manually edit an existing interviewee in the database.

Format: edit `NAME` `r/interviewee` `p/PHONE` `[t/TAG]...` `f/FACULTY` `ep/PERSONAL_EMAIL` `ew/NUS_WORK_EMAIL` `y/YEAR_OF_STUDY`
`[d/DEPARTMENT]...` `[s/SLOT]...`

* `NAME` and `r/interviewee` are compulsory arguments, and one other argument following `r/interviewee` must be present.

==== Edit an existing interviewer (interview slot)
>>>>>>> 6a2fbf1d
Manually edit an existing interviewer in the database.

Format: edit `NAME` `r/interviewer` `p/PHONE` `[t/TAG]...` `d/DEPARTMENT` `ew/NUS_WORK_EMAIL` `s/SLOT...`

=== Delete interviewees/interviewers `delete`
Manually delete an entity from the database.

Format: `delete NAME r/ROLE`

==== Delete an existing interviewee
Deletes the specified interviewee from the database.

Format: delete `NAME` `r/interviewee`

Example:

 delete John Doe r/interviewee

==== Delete an existing interviewer (interview slot)
Deletes the specified interviewer from the database

Format: delete `NAME` `r/interviewee`

Example:

 delete Bohn Doe r/interviewer

=== UI Display

==== Viewing Schedules
When the Scheduler starts, interview schedules will be displayed for you. The data will be displayed in a table format,
with each table representing the schedule for each day. In the first column, the date of that interview schedule will be
displayed, the rest of the columns are the departments and the name of their respective person in charge. Subsequent rows
will be be displayed by showing the time slot first, with the person allocated to that time slot. If there are no interviewee
occupying that time slot, it will be displayed as "0".

A sample output of the Schedule UI is shown below:

image::Ui/Schedule.png[width="500", align="left"]

==== Viewing details of interviewees
You can to view the list of interviewees and the following information:
1. Name
2. NUS Email
3. Personal Email
4. Mobile Number
5. Faculty/School
6. Academic Year
7. Choice of Department 1
8. Choice of Department 2
9. Preferred Time Slots

The interviewee list can be viewed by typing the following command +
Format: `display interviewees`

image::Ui/Interviewee.png[width="500", align="left"]

In this screen, you can edit, add or delete interviewees accordingly by using the other features explained in
this User Guide.

==== Differentiating the importance of timetable slots through colours `[Coming in v2.0]`
As you can see from the timetable above, there are 2 different colours of time slots. This is implemented so you
are able to differentiate which interviews are important by using the colour code as shown in the timetable.
By default, the slots will be green in colour. However, you are able to change the colours based on importance using
the following command +
Format: `change DATE TIME IMPORTANCE`

=== Get interview schedule `get` `[Coming in v2.0]`
Find an interviewer/interviewee and display his/her interview schedule. +
Format: `get NAME` +

Example:

 get "John Doe"

=== Tag interview slot `tag` `[Coming in v2.0]`
Tags an interview slot with a name. +
Format: `tag TAG_NAME` +

User will also be able to filter by tags. +
Format: `filter tag TAG_NAME` +

=== Scheduling `schedule`
==== Schedule the interviews
Schedule and allocate interviewees to the available interview slots based on the availability of interviewees and
their choice of department. As of V1.3, the scheduling result is reflected on the console of the application. This will
be updated such that the result is reflected in the displayed interview timetable at v1.4. +
Format: `schedule` +

=== Exporting of interview schedule `export` [Coming soon in v1.4]
Exports the allocated interview schedule timetable to a comma separated values (CSV) file. +
Format: `export` +

Note: This command requires the interview schedule to be generated first!

=== Sending of email `email`
==== Sending of interview time slot to interviewee [Coming soon in v1.4]
Sends an email containing the interviewee’s allocated interview time slot to a particular interviewee specified, including other details such as the interviewer, time, date and location.

Format: `email timeslot NAME`

**Note:** The email will only be sent if the interviewee’s email is present in the database and that the interview schedule has already been generated.

==== Sending of interview time slot to all interviewees [Coming soon in v1.4]
Sends an email containing the interviewee's allocated interview time slot to every interviewee, including other details such as the interviewer, time, date and location.

Format: `email timeslots`

**Note:** The email will only be sent if the interviewee’s email is present in the database and that the interview schedule has already been generated.

==== Sending of interview results to interviewees `[Coming in v2.0]`
Sends an email containing the interviewee’s result/interview outcome and other details that you might want to include.

Format: `email results`

**Note:** This email will only be sent if the interviewee’s email is present in the database and that the interview schedule has already been generated.

=== Recording of additional statuses: `record` `[Coming in v2.0]`
==== Recording of interviewee’s attendance
Bring up the window to record the attendance of interviewees. You can navigate through the table in the window (GUI)
using the directions key to record the attendance of the interviewees. Hit Enter at the target cell to record the
attendance. +
Format: `record attendance`

====  Recording of interview result
Bring up the window to record the interview result. The way to record the result is the same as 2.12.1. +
Format: `record result`

==== Ranking of interviewees
Bring up the window to rank the interviewees. The way to record the result is the same as 2.12.1. +
Format: `record rank`

== FAQ

== Command Summary
.Table Command Summary
|===
|Command Description |Command Syntax

|Help
|`help` +

|Import existing availabilities
|`import interviewer PATH_TO_FILE` +
  `import interviewee PATH_TO_FILE`

|Clear imported data
|`clear` +

|Add interviewers/interviewees
|`add interviewer name:"NAME" slot:SLOT...` +
 `add interviewee name:"NAME" slot:SLOT...`

|Get interview schedule for interviewer/interviewee
|`get NAME` +

|Edit availability of interveiwer/interviewee
|`edit interviewer NAME` +
 `edit interviewee NAME`

|Delete interviewer/interviewee
|`delete interviewer NAME` +
 `delete interviewee NAME`

|Tag interview slot
|`tag TAG_NAME` +

|Filter
|`filter tag TAG_NAME` +

|Schedule
|`schedule` +

|Export
|`export` +

|Email blast
|`email timeslots` +
 `email results` +
 `email status` +

|Record
|`record attendance` +
 `record result` +
 `record rank` +

|===<|MERGE_RESOLUTION|>--- conflicted
+++ resolved
@@ -100,7 +100,6 @@
 
 === Add interviewees/interviewers `add`
 Manually add a new entity to the database.
-<<<<<<< HEAD
 
 Format: `add r/ROLE n/NAME p/PHONE [t/TAG]... [f/FACULTY] [ep/PERSONAL_EMAIL] [ew/NUS_WORK_EMAIL] [y/YEAR_OF_STUDY] [d/DEPARTMENT]... [s/SLOT]...`
 
@@ -153,60 +152,6 @@
 * `NAME` and `r/interviewee` are compulsory arguments, and one other argument following `r/interviewee` must be present.
 
 ==== Edit an existing interviewer (interview slot) `[Coming in v2.0]`
-=======
-
-Format: `add r/ROLE n/NAME p/PHONE [t/TAG]... [f/FACULTY] [ep/PERSONAL_EMAIL] [ew/NUS_WORK_EMAIL] [y/YEAR_OF_STUDY] [d/DEPARTMENT]... [s/SLOT]...`
-
-* A `...` at the end of a field indicates that multiple arguments with those prefixes can be added, such as multiple slots.
-* The command format differs on the `r/ROLE` prefix supplied.
-** If `interviewee` is supplied, refer to "Adding a new interviewee" below.
-** If `interviewer` is supplied, refer to "Adding a new interviewer" below.
-
-==== Adding a new interviewee
-Manually add a new interviewee to the database.
-
-Format: add `r/interviewee` `n/NAME` `p/PHONE` `[t/TAG]...` `f/FACULTY` `ep/PERSONAL_EMAIL` `ew/NUS_WORK_EMAIL` `y/YEAR_OF_STUDY` +
-`[d/DEPARTMENT]...` `[s/SLOT]...`
-
-Example:
-
- add r/interviewee n/John Doe p/88888888 t/CAP5 t/dog lover f/School of Computing ep/JohnDoe@gmail.com ew/JohnDoe@u.nus.edu y/2018 d/Marketing s/20/09/2019 18:00-19:00
-
-* An interviewee can have multiple `s/SLOT`, `d/DEPARTMENT` and `t/TAG` arguments
-* Slots should be given in the format: `DD/MM/YYYY HH:MM-HH:MM`
-** the first `HH:MM` refers to the starting time and the second `HH:MM` is the ending time of availability.
-** The starting time must be earlier than the ending time.
-
-==== Adding a new interviewer
-Manually add a new interviewer to the database.
-
-Format: add `r/interviewer` `n/NAME` `p/PHONE` `[t/TAG]...` `d/DEPARTMENT` `ew/NUS_WORK_EMAIL` `s/SLOT...`
-
-Example:
-
- add r/interviewer n/Mary Jane p/99999999 ew/MaryJane@u.nus.edu d/Marketing s/20/09/2019 18:00-19:00
-
-=== Edit interviewees/interviewers
-Manually edit an entity in the database.
-
-Format: `edit NAME r/ROLE p/PHONE [t/TAG]... f/FACULTY ep/PERSONAL_EMAIL ew/NUS_WORK_EMAIL y/YEAR_OF_STUDY [d/DEPARTMENT]... [s/SLOT]...`
-
-* `NAME` must be provided after `edit` and before the first prefix `r/ROLE`.
-* A `...` at the end of a field indicates that multiple arguments with those prefixes can be added, such as multiple slots.
-* The command format differs on the `r/ROLE` prefix supplied.
-** If `interviewee` is supplied, refer to "Edit an existing interviewee" below.
-** If `interviewer` is supplied, refer to "Edit an existing interviewer" below.
-
-==== Edit an existing interviewee
-Manually edit an existing interviewee in the database.
-
-Format: edit `NAME` `r/interviewee` `p/PHONE` `[t/TAG]...` `f/FACULTY` `ep/PERSONAL_EMAIL` `ew/NUS_WORK_EMAIL` `y/YEAR_OF_STUDY`
-`[d/DEPARTMENT]...` `[s/SLOT]...`
-
-* `NAME` and `r/interviewee` are compulsory arguments, and one other argument following `r/interviewee` must be present.
-
-==== Edit an existing interviewer (interview slot)
->>>>>>> 6a2fbf1d
 Manually edit an existing interviewer in the database.
 
 Format: edit `NAME` `r/interviewer` `p/PHONE` `[t/TAG]...` `d/DEPARTMENT` `ew/NUS_WORK_EMAIL` `s/SLOT...`

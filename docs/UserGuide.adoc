--- conflicted
+++ resolved
@@ -234,14 +234,12 @@
 
  import interviewer fp/C:\Users\johndoe\Interviewees.csv
 
-<<<<<<< HEAD
-// tag::add[]
-=======
 Constraints:
 
 * Timeslots must obey the allowed values that are specified in the <<User Preferences, User Preferences>>.
 * Duplicate entries of the same interviewee cannot be presented in the CSV file to be imported.
->>>>>>> 95b19886
+
+// tag::add[]
 
 === Add interviewees/interviewers manually `add`
 Manually add a new entity to the database. The command format differs on the `r/ROLE` prefix supplied:

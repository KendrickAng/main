--- conflicted
+++ resolved
@@ -78,7 +78,6 @@
 - Slots should be given in the format: `DD/MM/YYYY HH:MM - DD/MM/YYYY HH:MM`, where the first date and time is the starting time and the second date and time is the ending time of availability.
 - The starting date should be a date and time that is earlier than the ending date
 
-<<<<<<< HEAD
 === UI Display
 
 ==== Viewing details of interviewees
@@ -135,9 +134,6 @@
 By default, the slots will be green in colour. However, you are able to change the colours based on importance using
 the following command +
 Format: `change DATE TIME IMPORTANCE`
-=======
->>>>>>> 439ed7d1
-
 
 === Get interview schedule `get` `[Coming in v2.0]`
 Find an interviewer/interviewee and display his/her interview schedule. +
@@ -238,50 +234,6 @@
 Bring up the window to rank the interviewees. The way to record the result is the same as 2.12.1. +
 Format: `record rank`
 
-=== UI Display
-
-==== Viewing details of interviewees
-You are able to view the list of interviewees and the following information:
-1. Name
-2. Time slot for interview
-3. Phone number
-4. Email
-5. Tags
-
-The interviewee list can be viewed by typing the following command +
-Format: `display interviewees`
-
-image::Ui/Interviewee.png[width="500", align="left"]
-
-In this screen, you can edit, add or delete interviewees accordingly by using the other features explained in
-this User Guide.
-
-
-==== Display weekly schedule
-Display the interviews that has been scheduled by the application. Allows you to have an weekly overview of
-interviews during that week by typing the following command +
-Format:  `display date: DATE (eg. 24/06/2019)`
-
-Doing so will allow the scheduler to show the timetable for that week.
-
-image::Ui/Timetable.png[width="500", align="left"]
-
-==== Display available timeslots
-This is used to display the available timeslot that you have indicated in your excel sheet as you have imported
-into this scheduler. Using the following command +
-Format: `disply available date DATE (eg. 24/06/2019)`
-
-This will also show a weekly timetable, however this timetable will show the timeslots that are available and the
-rest of the slots will be indicated by grey color to show that you are unavailable at that time. This also factors
-in the interviews that you have already scheduled.
-
-==== Differentiating the importance of timetable slots through colours `[Coming in v2.0]`
-As you can see from the timetable above, there are 2 different colours of time slots. This is implemented so you
-are able to differentiate which interviews are important by using the colour code as shown in the timetable.
-By default, the slots will be green in colour. However, you are able to change the colours based on importance using
-the following command +
-Format: `change DATE TIME IMPORTANCE`
-
 == FAQ
 
 == Command Summary

--- conflicted
+++ resolved
@@ -269,21 +269,12 @@
 The `add`, `edit` and `delete` features allow interviewees and interviewers to be manually added to Scheduler.
 
 The flow of logic for a successful execution of these commands can be summarised as follows:
-<<<<<<< HEAD
 
 . Parse user input and populate an `ArgumentMultimap` instance with a mapping of prefixes (from user input) to String arguments following those prefixes.
 . Check the validity of these arguments using the `ParserUtil` class.
 . If the arguments are valid, carry out the necessary modifications to the `ModelManager` class, which contains the underlying `IntervieweeList` and `InterviewerList`
 , which we store our entities in.
 
-=======
-
-. Parse user input and populate an `ArgumentMultimap` instance with a mapping of prefixes (from user input) to String arguments following those prefixes.
-. Check the validity of these arguments using the `ParserUtil` class.
-. If the arguments are valid, carry out the necessary modifications to the `ModelManager` class, which contains the underlying `IntervieweeList` and `InterviewerList`
-, which we store our entities in.
-
->>>>>>> 12f9f538
 The Activity Diagram below further illustrates the general flow of logic from command input (by a user) to command execution:
 
 .A general Activity Diagram illustrating logic flow in the `Logic` component.

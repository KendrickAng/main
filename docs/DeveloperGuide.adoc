= AddressBook Level 3 - Developer Guide
:site-section: DeveloperGuide
:toc:
:toc-title:
:toc-placement: preamble
:sectnums:
:imagesDir: images
:stylesDir: stylesheets
:xrefstyle: full
ifdef::env-github[]
:tip-caption: :bulb:
:note-caption: :information_source:
:warning-caption: :warning:
endif::[]
:repoURL: https://github.com/se-edu/addressbook-level3/tree/master

By: `Team SE-EDU`      Since: `Jun 2016`      Licence: `MIT`

== Setting up

Refer to the guide <<SettingUp#, here>>.

== Design

[[Design-Architecture]]
=== Architecture

.Architecture Diagram
image::ArchitectureDiagram.png[]

The *_Architecture Diagram_* given above explains the high-level design of the App. Given below is a quick overview of each component.

[TIP]
The `.puml` files used to create diagrams in this document can be found in the link:{repoURL}/docs/diagrams/[diagrams] folder.
Refer to the <<UsingPlantUml#, Using PlantUML guide>> to learn how to create and edit diagrams.

`Main` has two classes called link:{repoURL}/src/main/java/seedu/address/Main.java[`Main`] and link:{repoURL}/src/main/java/seedu/address/MainApp.java[`MainApp`]. It is responsible for,

* At app launch: Initializes the components in the correct sequence, and connects them up with each other.
* At shut down: Shuts down the components and invokes cleanup method where necessary.

<<Design-Commons,*`Commons`*>> represents a collection of classes used by multiple other components.
The following class plays an important role at the architecture level:

* `LogsCenter` : Used by many classes to write log messages to the App's log file.

The rest of the App consists of four components.

* <<Design-Ui,*`UI`*>>: The UI of the App.
* <<Design-Logic,*`Logic`*>>: The command executor.
* <<Design-Model,*`Model`*>>: Holds the data of the App in-memory.
* <<Design-Storage,*`Storage`*>>: Reads data from, and writes data to, the hard disk.

Each of the four components

* Defines its _API_ in an `interface` with the same name as the Component.
* Exposes its functionality using a `{Component Name}Manager` class.

For example, the `Logic` component (see the class diagram given below) defines it's API in the `Logic.java` interface and exposes its functionality using the `LogicManager.java` class.

.Class Diagram of the Logic Component
image::LogicClassDiagram.png[]

[discrete]
==== How the architecture components interact with each other

The _Sequence Diagram_ below shows how the components interact with each other for the scenario where the user issues the command `delete 1`.

.Component interactions for `delete 1` command
image::ArchitectureSequenceDiagram.png[]

The sections below give more details of each component.

[[Design-Ui]]
=== UI component

.Structure of the UI Component
image::UiClassDiagram.png[]

*API* : link:{repoURL}/src/main/java/seedu/address/ui/Ui.java[`Ui.java`]

The UI consists of a `MainWindow` that is made up of parts e.g.`CommandBox`, `ResultDisplay`, `PersonListPanel`, `StatusBarFooter` etc. All these, including the `MainWindow`, inherit from the abstract `UiPart` class.

The `UI` component uses JavaFx UI framework. The layout of these UI parts are defined in matching `.fxml` files that are in the `src/main/resources/view` folder. For example, the layout of the link:{repoURL}/src/main/java/seedu/address/ui/MainWindow.java[`MainWindow`] is specified in link:{repoURL}/src/main/resources/view/MainWindow.fxml[`MainWindow.fxml`]

The `UI` component,

* Executes user commands using the `Logic` component.
* Listens for changes to `Model` data so that the UI can be updated with the modified data.

[[Design-Logic]]
=== Logic component

[[fig-LogicClassDiagram]]
.Structure of the Logic Component
image::LogicClassDiagram.png[]

*API* :
link:{repoURL}/src/main/java/seedu/address/logic/Logic.java[`Logic.java`]

.  `Logic` uses the `AddressBookParser` class to parse the user command.
.  This results in a `Command` object which is executed by the `LogicManager`.
.  The command execution can affect the `Model` (e.g. adding a person).
.  The result of the command execution is encapsulated as a `CommandResult` object which is passed back to the `Ui`.
.  In addition, the `CommandResult` object can also instruct the `Ui` to perform certain actions, such as displaying help to the user.

Given below is the Sequence Diagram for interactions within the `Logic` component for the `execute("delete 1")` API call.

.Interactions Inside the Logic Component for the `delete 1` Command
image::DeleteSequenceDiagram.png[]

NOTE: The lifeline for `DeleteCommandParser` should end at the destroy marker (X) but due to a limitation of PlantUML, the lifeline reaches the end of diagram.

[[Design-Model]]
=== Model component

.Structure of the Model Component
image::ModelClassDiagram.png[]

*API* : link:{repoURL}/src/main/java/seedu/address/model/Model.java[`Model.java`]

The `Model`,

* stores a `UserPref` object that represents the user's preferences.
* stores a list of `Schedule`. Each `Schedule` represents a schedule timetable.
* exposes a list of `ObservableList<ObservableList<String>>` that can be 'observed' by the UI. Each of the
  `ObservableList<ObservableList<String>>` represents the data of a `Schedule` object.
  The `ObservableList<ObservableList<String>>` objects are bound to the UI so that the UI automatically updates  when the data of the `Schedule` objects changes.
* exposes a list of `ObservableList<Interviewee>` that can be 'observed' by the UI.
* does not depend on any of the other three components.

==== Schedule
The `Schedule` objects are filled up and created by the imported interviewer's availability. The inner data of a `Schedule` object is the same as the corresponding availability
table in the imported interviewer's availability. The data of the `Schedule` can be changed after running the scheduling algorithm.

[[Design-Storage]]
=== Storage component

.Structure of the Storage Component
image::StorageClassDiagram.png[]

*API* : link:{repoURL}/src/main/java/seedu/address/storage/Storage.java[`Storage.java`]

The `Storage` component,

* can save `UserPref` objects in json format and read it back.
* can save the Address Book data in json format and read it back.

[[Design-Commons]]
=== Common classes

Classes used by multiple components are in the `seedu.addressbook.commons` package.

== Implementation

This section describes some noteworthy details on how certain features are implemented.

<<<<<<< HEAD
=== Logic
Users should be able to manually key in input (i.e add interviewers and interviewees). We therefore changed the Logic
package accordingly to suit our needs.

Below is the *Class diagram* `(as of v1.2)`:

image::LogicClassDiagram1_2.png[]

==== Add Interviewee/Interviewer feature
The add command is facilitated by the `AddCommandParser` class. It extends `AddCommandParser` by allowing it to parse
prefixes specific to our Scheduler app, namely:

* r/ROLE
* f/FACULTY
* ep/PERSONAL_EMAIL and ew/NUS_WORK_EMAIL
* y/YEAR_OF_STUDY
* d/DEPARTMENT
* s/SLOT

This command also requires access to the Model package, where the AddressBook implementation lives, as well as the
Storage package, where the `JsonSerializableAddressBook` implementation lives. Consequently, the following json-friendly
classes were added:

* JsonAdaptedInterviewee, JsonAdaptedInterviewer, JsonAdaptedDepartment, JsonAdaptedSlot

The following *sequence diagram* describes how the add command works when adding an interviewee:

image::AddSequenceDiagram.png[]

The following activity diagram shows the steps needed to add a new interviewee:

image::AddActivityDiagram_1_2.png[]

=== [coming soon in v1.3] scheduling algorithm
the scheduling of interviews is essentially a https://www.geeksforgeeks.org/maximum-bipartite-matching/[maximum bipartite matching problem].
the application is trying to find the **maximum number of matching** between available interview slots
=======
=== [Coming soon in v1.3] Scheduling Algorithm
The scheduling of interviews is essentially a https://www.geeksforgeeks.org/maximum-bipartite-matching/[maximum bipartite matching problem].
The application is trying to find the **maximum number of matching** between available interview slots
>>>>>>> 90cbbaa6
and interviewees.

In this application, the selected algorithm is https://www.geeksforgeeks.org/hopcroft-karp-algorithm-for-maximum-matching-set-1-introduction/[hopcroft-karp algorithm].
The complexity of the algorithm is o(√v x e), which is reasonably fast. The relevant details of the algorithm are as below:

**Vertex**

**Edge**

**Matching Criteria** +
An interviewee matches an interview slot if **all** the criteria below are fulfilled:

. The timing of the slot matches one of the available timings of the interviewee.
. The department of the time slot matches the department of choice of the interviewee.

**Brief Explanation of the Algorithm** +
Include an **activity diagram** here to summarise the algorithm.


The proposed implementation of this algorithm is to encapsulate the logic of the algorithm into a `Command` class under
`Logic` component, possibly with the help of some auxiliary classes. The command is then invoked when the user key in the relevant
command keyword (refer user guide).

When the scheduling algorithm has finished running, it will update the data in the `Schedule` objects to reflect the
allocated time slots to the interviewees, which the changes will then be reflected automatically in the UI.


=== Display Schedule Feature
==== Proposed Implementation

The display schedule feature extends Scheduler to display multiple tables of schedule per day. It is a component in the "MainWindow" class
stored in a "ScheduleViewPanel" class. Within the "ScheduleViewPanel" class, objects of "ScheduleView" class are stored into the panel.

ScheduleViewPanel implements the following function:
*`fillPanel()` -- Fill the ScheduleView component with the schedule tables for each day.

Given below is an example scenario of what will be displayed to the user.

Step 1. The user launches the application. The Ui will start and the MainWindow will be displayed first.

Step 2. MainWindow will call all the children such as the HelpWindow, CommandBox, Result Display, StatusBarFooter and ScheduleViewPanel.

Step 3. Once ScheduleViewPanel is called, it will take in a list of titles and ObservableList data from the Logic class. The list of titles
consist of the title column for each schedule table and the ObservableList data consists of the time slots allocated to each interviewee.

Step 4. ScheduleViewPanel will call the ScheduleView class to fill each table and populate each table with the data given by the Logic class.

Step 5. ScheduleView will have a .fxml file of a table and it will first be filled with the column titles, followed by the time slots and the
interviewee allocated to each time slots. The slot that has no interviewee will be displayed as "0".

Step 6. Once the data is populated, the MainWindow will display the schedules of each day arranged in a table format.

Step 7. Once User imports a new .csv file, it will call the RefreshListener Interface. RefreshListenerManager will then take in the new titles and
list of ObservableList of interviewee.

Step 8. The RefreshListenerManager will call the MainWindow to refresh the ScheduleViewPanel.

Step 9. ScheduleViewPanel will firstly clear all the data and input the updated data from the .csv file.

=== Import
==== Implementation

The import feature uses `CsvReader` in the Model to read the given .csv file and stores the data into the model.

* `import interviewer <csv file>` stores the read data as a list of `Schedule` objects in the model.
* `import interviewee <csv file>` stores the read data as a list of `Interviewee` objects in the model.
* `CsvReader` makes use of `BufferedReader` to read data from the given file.

image::ImportSequenceDiagram.png[]
Given above is an example of a sequence diagram for importing interviewer's schedules. It applies to both importing interviewee's and interviewer's data.

As seen in the above sequence diagram, the execution of the import feature consists of these steps:

* Step 1: `LogicManager` will start executing the command by parsing it over to `AddressBookParser`.
* Step 2: `AddressBookParser` will then look and initialise an `ImportCommand` instance and return it to `LogicManager`.
* Step 3: `LogicManager` will then call execute() on the returned `ImportCommand`  object.
* Step 4: During the execute() method, the method will initialise a `CsvReader` object to `read()` data from the the given .csv file.
* Step 5: The read data will then be stored as either `scheduleList` or `intervieweeList` in the model.

The following activity diagram summarizes what happens when a user executes a new command:

image::ImportActivityDiagram.png[]


=== [Coming soon in v1.3] Export
==== Implementation [Proposed]
The Export command gets the scheduled time slots from the Model and writes them in the specified .csv file.
CsvWriter facilitates the writing to the specified file.

* CsvWriter makes use of `BufferedWriter` to write data into the specified file.

Below shows the sequence diagram of an example export command.

image::ExportSequenceDiagram.png[]

The implementation is very similar to the Import feature. The only differences are in the Model where CsvWriter gets
the scheduled time slots from the Model and proceeds to write it into the specified file using a `BufferedWriter`.

The Activity Diagram below summarises the execution of the export command.

image::ExportActivityDiagram.png[]


// tag::dataencryption[]
=== [Proposed] Data Encryption

=== [Coming soon in v1.3] Email
==== Implementation

The Email feature makes use of the `java.awt.Desktop` package to activate the default Mail client of the user.

* The `To:` field is automatically populated with all the emails that are tagged to a particular Interviewee.
* The `Cc:` field is configurable by the user via an optional configuration file.
* The subject and message body are also automatically populated with details that are relevant to the Interviewee, depending on the context of the command used.

image::EmailSequenceDiagram.png[]

===== Example: Interview timeslot

This is for sending the email to the Interviewee of his/her allocated interview timeslot. Details that vary according to the Interviewee include:

* Date and time of allocated timeslot
* Interviewer allocated

Additional details that can be configured by the user include:

* Location to report
* Dress code
* Any other additional information

The message content can also be configured by the user. However, a default template will be used when no such configuration file exists or is provided.

=== Logging

We are using `java.util.logging` package for logging. The `LogsCenter` class is used to manage the logging levels and logging destinations.

* The logging level can be controlled using the `logLevel` setting in the configuration file (See <<Implementation-Configuration>>)
* The `Logger` for a class can be obtained using `LogsCenter.getLogger(Class)` which will log messages according to the specified logging level
* Currently log messages are output through: `Console` and to a `.log` file.

*Logging Levels*
* `SEVERE` : Critical problem detected which may possibly cause the termination of the application
* `WARNING` : Can continue, but with caution
* `INFO` : Information showing the noteworthy actions by the App
* `FINE` : Details that is not usually noteworthy but may be useful in debugging e.g. print the actual list instead of just its size

[Implementation-Configuration]
=== Configuration

Certain properties of the application can be controlled (e.g user prefs file location, logging level) through the configuration file (default: `config.json`).

== Documentation

Refer to the guide <<Documentation#, here>>.

== Testing

Refer to the guide <<Testing#, here>>.

== Dev Ops

Refer to the guide <<DevOps#, here>>.

[appendix]
== Product Scope

*Target user profile*:

* has a need to manage and schedule many interviews with multiple interviewers involved.
* prefer desktop apps over other types
* can type fast
* prefers typing over mouse input
* is reasonably comfortable using CLI apps

*Value proposition*: manage the scheduling of interviews faster with CLI than mouse/GUI driven apps.

[appendix]
== User Stories

Priorities: High (must have) - `* * \*`, Medium (nice to have) - `* \*`, Low (unlikely to have) - `*`

[width="59%",cols="22%,<23%,<25%,<30%",options="header",]
|=======================================================================
|Priority |As a ... |I want to ... |So that I can...
|`* * *` |new user |see usage instructions |refer to instructions when I forget how to use the App

|`* * *` |secretary of NUS CCA  |manually add new interviewees and their availabilities| make changes without having to edit the .csv file and doing another import.

|`* * *` |secretary of NUS CCA  |delete an interview |remove interviews that have been taken out.

|`* * *` |secretary of NUS CCA  |find a interviewee by name|locate details of person and their interview without having to go through the entire list

|`* * *` |secretary of NUS CCA |automate the process of scheduling interviews |lighten my workload

|`* * *` |secretary of NUS CCA |import the available timeslots of interviewees from a .csv template |schedule the interviews for them

|`* * *` |secretary of NUS CCA |export the scheduled interviews as a .csv file |I can view and manage them in Excel

|`* * *` |secretary of NUS CCA |add details of interviewee e.g. email/phone number |easily view the details of the interviewees

|`* * *` |secretary of NUS CCA |view a timetable of the finalized interview slots |show the interviewers which timeslots they will be taking at a glance

|`* * *` |secretary of NUS CCA |email blast the generated interview schedule to all interviewees |inform the interviewees of their interview

|`* * *` |secretary of NUS CCA |be informed if interview allocation of a certain interviewee has failed |manually fix conflicts or get the interviewee to give another available timeslot

|`* * *` |very busy secretary of NUS CCA |automate the process of scheduling interviews |lighten my workload

|`* * *` |forgetful secretary of NUS CCA |mark an interviewee as 'completed interview' |track and manage uncompleted interviews

|`* * *` |secretary of NUS CCA |add multiple tags to an interviewee in a single command |I can be efficient

|`* * *` |fast-typer |use CLI for the app instead of mouse/GUI |access the commands in the fastest possible way

|`* *` |developer |CLI and GUI to be separated |isolate either one for testing and debugging purposes

|`* *` |secretary of NUS CCA |track the attendance of my interviewees |

|`* *` |secretary of NUS CCA |rank my interviewees by potential |I would be able to evaluate them better

|`* *` |secretary of NUS CCA |be able to sort interviewees by ranking |I can easily record down the shortlisted ones

|`* *` |secretary of NUS CCA |schedule group interviews |I can use less manpower on days that I do not have enough interviewers

|`* *` |busy secretary of NUS CCA |share the current scheduled timeslots with another secretary |give them access to help with the scheduling of interviews as well

|`* *` |secretary of NUS CCA |email the interview results to interviewees |inform them of the outcomes of the interview

|`*` |secretary of NUS CCA |hide <<private-contact-detail,private contact details>> by default |minimize chance of someone else seeing them by accident

|`*` |secretary of NUS CCA with many interviewees |sort persons by name |locate an interviewee easily
|=======================================================================



[appendix]
== Use Cases

(For all use cases below, the *System* is the `Scheduler` and the *Actor* is the `user`, unless specified otherwise)

[discrete]
=== Use case: (UC-1) Delete interview slot

*MSS*

1.  User requests to list interview slots
2.  Scheduler shows a list interview slots
3.  User requests to delete a specific interview slot in the list
4.  Scheduler deletes the interview slot
+
Use case ends.

*Extensions*

[none]
* 2a. The list is empty.
+
Use case ends.

* 3a. The given index is invalid.
+
[none]
** 3a1. Scheduler shows an error message.
+
Use case resumes at step 2.

[discrete]
=== Use case: (UC-2) Import interviewee's time slots

*MSS*

1.  User requests to import interviewee's time slots and specify file location
2.  Scheduler imports interviewee's time slots from specified file

+
Use case ends.

*Extensions*

[none]
* 1a. Specified file doesn't exist
** 1a1. Scheduler shows error message
+
Use case resumes at step 1.

* 1b. Specified file doesn't follow correct format
** 1b1. Scheduler shows error message
+
Use case resumes at step 1.


[discrete]
=== Use case: (UC-3) Import interviewer's time slots

*MSS*

1.  User requests to import interviewer's time slots and specify file location
2.  Scheduler imports interviewer's time slots from specified file

+
Use case ends.

*Extensions*

[none]
* 1a. Specified file doesn't exist
** 1a1. Scheduler shows error message
+
Use case resumes at step 1.

* 1b. Specified file doesn't follow correct format
** 1b1. Scheduler shows error message
+
Use case resumes at step 1.


[discrete]
=== Use case: (UC-4) Schedule interview slots


*MSS*

1. User __imports interviewee's availability (UC-2)__
2. User __imports interviewer's availability (UC-3)__
3.  User requests to generate timetable of all available interview time slots based on the availability of *interviewers*.
4.  Scheduler generates timetable
5.  User requests schedule interviewees based on the available timetable
6.  Scheduler allocates interviewees into the time slots in the generated timetable
+
Use case ends.

*Extensions*

[none]
* 5a. Unable to fit all interviewees into timetable.
** 5a1. Scheduler shows an error message with the names of interviewees that are not allocated a slot.
+
Use case ends.

[appendix]
== Non Functional Requirements

.  The software should work on any <<mainstream-os,mainstream OS>> as long as it has Java `11` or above installed.
.  Should be able to hold up to 1000 interviewers and interviewees without a noticeable sluggishness in performance for typical usage.
.  A user with above average typing speed for regular English text (i.e. not code, not system admin commands) should be able to accomplish most of the tasks faster using commands than using the mouse.
.  The software should be simple enough to use without much manual intervention by the user.
.  The software should respond to the user actions within 5 seconds.
.  The source code should be open-source.

[appendix]
== Glossary

[[availabilities]] Availabilities::
A list of date and times that either an interviewer or interviewee is available for an interview.

[[email-blast]] Email blast::
A process of sending an email to multiple recipients, which may or may not be tailored to the recipient.

[[interview]] Interview::
A particular time and date in which an interviewee meets an interviewer.

[[interviewee]] Interviewee::
A person that is attending an interview and is required to meet at least one interviewer.

[[interviewer]] Interviewer::
A person that is conducting interviews and is required to meet multiple interviewees.

[[mainstream-os]] Mainstream OS::
Windows, Linux, Unix, OS-X

[[private-contact-detail]] Private contact detail::
A contact detail that is not meant to be shared with others

[[secretary-of-NUS-CCA]] Secretary of NUS CCA::
A hypothetical person that refers to the user of the software and is tasked to assign interviewees to interviewers.

[[timeslot]] Timeslot::
A date and time in which either the interviewer or interviewee is available for an interview.

[appendix]
== Product Survey

*Product Name*

Author: ...

Pros:

* ...
* ...

Cons:

* ...
* ...

[appendix]
== Instructions for Manual Testing

Given below are instructions to test the app manually.

[NOTE]
These instructions only provide a starting point for testers to work on; testers are expected to do more _exploratory_ testing.

=== Launch and Shutdown

. Initial launch

.. Download the jar file and copy into an empty folder
.. Double-click the jar file +
   Expected: Shows the GUI with a set of sample contacts. The window size may not be optimum.

. Saving window preferences

.. Resize the window to an optimum size. Move the window to a different location. Close the window.
.. Re-launch the app by double-clicking the jar file. +
   Expected: The most recent window size and location is retained.

_{ more test cases ... }_

=== Deleting a person

. Deleting a person while all persons are listed

.. Prerequisites: List all persons using the `list` command. Multiple persons in the list.
.. Test case: `delete 1` +
   Expected: First contact is deleted from the list. Details of the deleted contact shown in the status message. Timestamp in the status bar is updated.
.. Test case: `delete 0` +
   Expected: No person is deleted. Error details shown in the status message. Status bar remains the same.
.. Other incorrect delete commands to try: `delete`, `delete x` (where x is larger than the list size) _{give more}_ +
   Expected: Similar to previous.

_{ more test cases ... }_

=== Saving data

. Dealing with missing/corrupted data files

.. _{explain how to simulate a missing/corrupted file and the expected behavior}_

_{ more test cases ... }_<|MERGE_RESOLUTION|>--- conflicted
+++ resolved
@@ -155,7 +155,6 @@
 
 This section describes some noteworthy details on how certain features are implemented.
 
-<<<<<<< HEAD
 === Logic
 Users should be able to manually key in input (i.e add interviewers and interviewees). We therefore changed the Logic
 package accordingly to suit our needs.
@@ -190,13 +189,8 @@
 image::AddActivityDiagram_1_2.png[]
 
 === [coming soon in v1.3] scheduling algorithm
-the scheduling of interviews is essentially a https://www.geeksforgeeks.org/maximum-bipartite-matching/[maximum bipartite matching problem].
-the application is trying to find the **maximum number of matching** between available interview slots
-=======
-=== [Coming soon in v1.3] Scheduling Algorithm
 The scheduling of interviews is essentially a https://www.geeksforgeeks.org/maximum-bipartite-matching/[maximum bipartite matching problem].
 The application is trying to find the **maximum number of matching** between available interview slots
->>>>>>> 90cbbaa6
 and interviewees.
 
 In this application, the selected algorithm is https://www.geeksforgeeks.org/hopcroft-karp-algorithm-for-maximum-matching-set-1-introduction/[hopcroft-karp algorithm].

= Scheduler - Developer Guide
:site-section: DeveloperGuide
:toc:
:toc-title:
:toc-placement: preamble
:sectnums:
:imagesDir: images
:stylesDir: stylesheets
:xrefstyle: full
ifdef::env-github[]
:tip-caption: :bulb:
:note-caption: :information_source:
:warning-caption: :warning:
endif::[]
:repoURL: https://github.com/AY1920S1-CS2103-F09-1/main/blob/master/

By: `Team SE-EDU`      Since: `Jun 2016`      Licence: `MIT`

== Setting up

Refer to the guide <<SettingUp#, here>>.

== Design

[[Design-Architecture]]
=== Architecture

.Architecture Diagram
image::ArchitectureDiagram.png[]

The *_Architecture Diagram_* given above explains the high-level design of the App. Given below is a quick overview of each component.

[TIP]
The `.puml` files used to create diagrams in this document can be found in the link:{repoURL}/docs/diagrams/[diagrams] folder.
Refer to the <<UsingPlantUml#, Using PlantUML guide>> to learn how to create and edit diagrams.

`Main` has two classes called link:{repoURL}/src/main/java/seedu/scheduler/Main.java[`Main`] and
link:{repoURL}/src/main/java/seedu/scheduler/MainApp.java[`MainApp`]. It is responsible for,

* At app launch: Initializes the components in the correct sequence, and connects them up with each other.
* At shut down: Shuts down the components and invokes cleanup method where necessary.

<<Design-Commons,*`Commons`*>> represents a collection of classes used by multiple other components.
The following class plays an important role at the architecture level:

* `LogsCenter` : Used by many classes to write log messages to the App's log file.

The rest of the App consists of four components.

* <<Design-Ui,*`UI`*>>: The UI of the App.
* <<Design-Logic,*`Logic`*>>: The command executor.
* <<Design-Model,*`Model`*>>: Holds the data of the App in-memory.
* <<Design-Storage,*`Storage`*>>: Reads data from, and writes data to, the hard disk.

Each of the four components

* Defines its _API_ in an `interface` with the same name as the Component.
* Exposes its functionality using a `{Component Name}Manager` class.

For example, the `Logic` component (see the class diagram given below) defines it's API in the `Logic.java` interface and exposes its functionality using the `LogicManager.java` class.

.Class Diagram of the Logic Component
image::LogicClassDiagram.png[]

[discrete]
==== How the architecture components interact with each other

The _Sequence Diagram_ below shows how the components interact with each other for the scenario where the user issues the command `clear`.

.Component interactions for `clear` command
image::ArchitectureSequenceDiagram.png[]

The sections below give more details of each component.

// tag::UiDesign[]
[[Design-Ui]]
=== UI component

.Structure of the UI Component
image::UiClassDiagram.png[]

*API* : link:{repoURL}src/main/java/seedu/scheduler/ui/Ui.java[`Ui.java`]

The UI consists of a `MainWindow` that is made up of parts e.g.`CommandBox`, `ResultDisplay`, `PersonListPanel`, `StatusBarFooter` etc. All these, including the `MainWindow`, inherit from the abstract `UiPart` class.

The `UI` component uses JavaFx UI framework. The layout of these UI parts are defined in matching `.fxml` files that are in the `src/main/resources/view` folder. For example, the layout of the
link:{repoURL}src/main/java/seedu/scheduler/ui/MainWindow.java[`MainWindow`] is specified in link:{repoURL}/src/main/resources/view/MainWindow.fxml[`MainWindow.fxml`]

The `UI` component,

* Executes user commands using the `Logic` component.
* Listens for changes to `Model` data so that the UI can be updated with the modified data.

==== Schedule View
The display schedule feature extends Scheduler to display multiple tables of schedule per day. It is a component in the `MainWindow` class
stored in a `ScheduleViewPanel` class. Within the `ScheduleViewPanel` class, objects of `ScheduleView` class are stored into the panel.

ScheduleViewPanel implements the following function:
*`fillPanel()` -- Fill the ScheduleView component with the schedule tables for each day.

Given below is an example scenario of what will be displayed to the user.

* Step 1. The user launches the application. The Ui will start and the MainWindow will be displayed first.
* Step 2. MainWindow will call all the children such as the HelpWindow, CommandBox, Result Display, StatusBarFooter, ScheduleViewPanel, IntervieweeListPanel
and InterviewerListPanel.
* Step 3. Once ScheduleViewPanel is called, it will take in a list of titles and ObservableList data from the Logic class. The list of titles
consist of the title column for each schedule table and the ObservableList data consists of the time slots allocated to each interviewee.
* Step 4. ScheduleViewPanel will call the ScheduleView class to fill each table and populate each table with the data given by the Logic class.
* Step 5. ScheduleView will have a .fxml file of a table and it will first be filled with the column titles, followed by the time slots and the
interviewee allocated to each time slots. The slot that has no interviewee will be displayed as "0".
* Step 6. ScheduleViewPanel will call and instantiate the ScheduleView object into a list card.
* Step 7. Once all the ScheduleView objects are instantiated into the respective list cards, the ScheduleView Panel will form a list of tables
containing the schedules of the day.
* Step 8. The MainWindow class will fill the Ui with the ScheduleViewPanel.

.Schedule View Sequence Diagram
image::ScheduleViewSequenceDiagram.png[]

==== Interviewee/Interviewer List View

Interviewee list view is generated by the class IntervieweeListPanel to display information of the interviewees. It is a component in the "MainWindow"
class. IntervieweeListPanel uses a TableView class to display the information of interviewees in a table format. It contains a static method to populate
the table with data:

* `initialise()` -- To first set the columns, and afterwards fill the columns with the data provided.

Interviewee list will provide the following information:
* 1. Name
* 2. NUS/Personal emails
* 3. Faculty
* 4. Academic Year
* 5. Department Choice
* 6. Available Time Slots
* 7. Allocated Time Slot
* 8. Tags

Interviewer list view has the similar steps of displaying information of the interviewers. The difference is in the details of the interviewers.

The interviewer list will provide the following information:

* 1. Name
* 2. Department
* 3. Available Time Slots

Given below is a scenario of how the IntervieweeListPanel/InterviewerListPanel is filled.

* Step 1. The user launches the application. The Ui will start and the MainWindow will be displayed first.
* Step 2. MainWindow will call all the children such as the HelpWindow, CommandBox, Result Display, StatusBarFooter, ScheduleViewPanel, IntervieweeListPanel
and InterviewerListPanel.
* Step 3. Once IntervieweeListPanel is called, it will take in an ObservableList data from the Logic class. It contains all the information of the list
of interviewees
* Step 4. The class will initialise, setting the necessary columns.
* Step 5. Using the method `setItems()` from the tableView, data will be populated to their respective columns and form the interviewee list.


==== Interviewer List View

==== UI Refresh During Data Import

* Step 1. Once User imports a new .csv file, it will call the RefreshListener Interface.
* Step 2. UiManager will receive this method through the RefreshListener, thus calling dataUpdated to MainWindow class.
* Step 3. The RefreshListenerManager will call the MainWindow to refresh the ScheduleViewPanel.
* Step 4. ScheduleViewPanel will firstly clear all the data and input the updated data from the .csv file.
* Step 5. ScheduleViewPanel object will then be returned to the MainWindow and display the updated data.

.UI Refresh During Data Import Sequence Diagram
image::ImportUIRefreshSequenceDiagram.png[]

// end::UiDesign[]

// tag::logic[]

[[Design-Logic]]
=== Logic component

[[fig-LogicClassDiagram]]

This section shows how the `Logic` component is structured. The class diagram below shows an overview of the `Logic` component:

.Structure of the Logic Component
image::LogicClassDiagram.png[]

====
* `XYZ` in `XYZCommand` can either be: Add, Edit, Delete, Clear, Exit, Help, Import, Export, Email, Schedule or Display.
* `XYZ` in `XYZCommandParser` can either be Add, Edit, Delete, Import, Export, Email, Schedule or Display.
* The dependencies of `XYZCommand` with the `graph` package shown in the Class Diagram only applies to `ScheduleCommand`.
====

*API* :
link:{repoURL}/src/main/java/seedu/scheduler/logic/Logic.java[`Logic.java`]

The `Logic` component mainly handles the parsing of user input and creation of commands to execute, which in turn affects
the `Model` and `Storage` components.

A command entered by the user is processed as follows:

. `Logic` uses the `SchedulerParser` class to parse the user command, producing a `Command` object.
. This `Command` object is executed by `LogicManager`, which may affect `Model` (e.g adding an interviewee).
. The execution produces a result, which is encapsulated in a `CommandResult` object and returned to `LogicManager`.
. `LogicManager` the processes the `CommandResult`. The `CommandResult` can instruct to `Ui` to perform certain actions,
such as displaying help to the user.
. Finally, `LogicManager` calls the `Storage` component to save the current `Model` to the hard disk.

Given below is the general Sequence Diagram for interactions within the `Logic` component for the execution of the `add`,
`edit` and `delete` API calls. Refer to <<Implementation, Section 3: Implementation>> for how different `Command` objects
are executed and how they influence other components.

.General interactions Inside the Logic Component for the `add`, `edit` and `delete` Commands
image::LogicGeneralSequenceDiagram.png[]

NOTE: The lifeline for `XYZCommandParser` and `XYZCommand` should end at the destroy marker (X) but due to a limitation of PlantUML, the lifeline reaches the end of diagram.

// end::logic[]

[[Design-Model]]
=== Model component

.Structure of the Model Component
image::ModelClassDiagram.png[]

*API* : link:{repoURL}/src/main/java/seedu/scheduler/model/Model.java[`Model.java`]

The `Model`,

* stores an `AppStatus` singleton object which encapsulates the state of the application.
* stores a `UserPref` object that represents the user's preferences.
* stores a list of `Schedule`. Each `Schedule` represents a schedule timetable.
* stores a `RefreshListener` to refresh the displayed schedules in the UI indirectly when the data of interviewers, interviewees,
or the schedules changes.
* stores a `TabListener` to refresh the tabs in the UI when data changes.
* exposes a list of `ObservableList<ObservableList<String>>` that can be 'observed' by the UI. Each of the
  `ObservableList<ObservableList<String>>` represents the data of a `Schedule` object.
  The `ObservableList<ObservableList<String>>` objects are bound to the UI so that the UI automatically updates  when the data of the `Schedule` objects changes.
* exposes a list of `ObservableList<Interviewee>` that can be 'observed' by the UI.
* does not depend on any of the three components.

// tag::storage[]
==== Schedule
The `Schedule` objects are filled up and created by the imported interviewer's availability. The inner data of a `Schedule` object is the same as the corresponding availability
table in the imported interviewer's availability. The data of the `Schedule` can be changed after running the scheduling algorithm.

[[Design-Storage]]
=== Storage component

.Structure of the Storage Component
image::StorageClassDiagram.png[]

*API* : link:{repoURL}/src/main/java/seedu/scheduler/storage/Storage.java[`Storage.java`]

The `Storage` component,

* can save `UserPref` objects in json format and read it back.
* can save the list of Interviewees data in json format and read it back.
* can save the list of Interviewers data in json format and read it back.

// end::storage[]

[[Design-Commons]]
=== Common classes

Classes used by multiple components are in the `seedu.scheduler.commons` package.

== Implementation
This section describes some noteworthy details on how certain features are implemented.

// tag::KendrickFeatures[]

=== Add, Edit and Delete feature
The `add`, `edit` and `delete` features allow interviewees and interviewers to be manually added to Scheduler.

The flow of logic for a successful execution of these commands can be summarised as follows:

. Parse user input and populate an `ArgumentMultimap` instance with a mapping of prefixes (from user input) to String arguments following those prefixes.
. Check the validity of these arguments using the `ParserUtil` class.
. If the arguments are valid, carry out the necessary modifications to the `ModelManager` class, which contains the underlying `IntervieweeList` and `InterviewerList`
, which we store our entities in.

The Activity Diagram below further illustrates the general flow of logic from command input (by a user) to command execution:

.A general Activity Diagram illustrating logic flow in the `Logic` component.
image::LogicGeneralActivityDiagram.png[200, 400]

NOTE: The box labelled "Command execution" is a *rake*. It indicates that part of the activity is given as a separate diagram.
Each of <<Add Interviewee/Interviewer feature, add>>, <<Edit Interviewee/Interviewer feature, edit>> and <<Delete Interviewee/Interviewer feature, delete>> provide their own versions of "Command execution".

// end::KendrickFeatures[]

// tag::add[]

==== Add Interviewee/Interviewer feature
The `add` command feature allows a user to add an `Interviewee` or `Interviewer` object to the underlying `IntervieweeList`
 or `InterviewerList` of `ModelManager`.
<<<<<<< HEAD

. Upon successful parsing of the `add` command arguments, an instance of `Interviewee`/`Interviewer` is created. (depending on the preamble supplied in the user input)
.. I.e: `add interviewee n/John Doe`. The preamble starts after the command word "add" and before the first prefix "n/".
. ModelManager#addInterviewee() is then called to add the entity to its corresponding list in `ModelManager`.
.. The underlying `UniquePersonList` of `IntervieweeList` and `InterviewerList` ensures
=======
Upon successful parsing of the `add` command arguments, an instance of `Interviewee`/`Interviewer` is created based on the preamble supplied,
which is added to its corresponding list in `ModelManager`.
The underlying `UniquePersonList` of `IntervieweeList` and `InterviewerList` ensures
>>>>>>> 66f6b34c
that no duplicate entities are present at any time, checked by Interviewee#isSamePerson() and Interviewer#isSamePerson().

The following *Sequence Diagram* illustrates how the `add interviewee` command works. The `add interviewer` command works in a similar manner.

.Add Interviewee Sequence Diagram
image::AddSequenceDiagram.png[]

NOTE: The lifeline for `AddCommandParser` and `AddIntervieweeCommand` should end at the destroy marker (X) but due to a limitation of PlantUML, the lifeline reaches the end of diagram.


====
* See the general logic sequence diagram in <<Logic component, Section 2.3: Logic component>> for a more complete view of how
`Storage` is affected as well.
* For brevity, the input arguments to functions referenced in this guide may be omitted.
====

To better illustrate the flow of events from the moment a user inputs an add command till completion of the command,
the continuation of the *rake* from the <<Add Edit and Delete feature, general activity diagram>> is shown below:

.Activity diagram snippet of the add command
image::AddActivityDiagram.png[300,400]

// end::add[]

// tag::edit[]

==== Edit Interviewee/Interviewer feature
The `edit` command allows a user to edit an `Interviewee` or `Interviewer` in the underlying `IntervieweeList` or `InterviewerList` of
`ModelManager`.

. Upon successful parsing of the `edit` command arguments, the parser checks the `r/ROLE` prefix supplied
. If "interviewee" is supplied, an `EditIntervieweeDescriptor` which stores the details to update the
`Interviewee` with is created with arguments from the user input, stored in `ArgumentMultimap`.
.. `ArgumentMultimap` is filled by a call to ArgumentMultimap.tokenize().
. If "interviewer" is supplied, an `EditInterviewerDescriptor` is created and populated instead.
. A *new instance* of `Interviewee` or `Interviewer` is then created from the descriptor.
The entity to be updated is then retrieved from the list by name, and is *replaced with the new instance*.
.. ModelManager#setInterviewee() or ModelManager#setInterviewer() is called.

The following *Sequence Diagram* below shows how the `edit interviewee` command works. The `edit interviewer` command works in a similar manner.

.Edit Interviewee Sequence Diagram
image::EditSequenceDiagram.png[]

NOTE: The lifeline for `EditCommandParser` and `EditIntervieweeCommand` should end at the destroy marker (X) but due to a limitation of PlantUML, the lifeline reaches the end of diagram.

====
* See the general logic sequence diagram in <<Logic component, Section 2.3: Logic component>> for a more complete view of how
`Storage` is affected as well.
====

To better illustrate the flow of events from the moment a user inputs an edit command till completion of the command,
the continuation of the *rake* from the <<Add Edit and Delete feature, general activity diagram>> is shown below:

.Activity diagram snippet of the edit command
image::EditActivityDiagram.png[300, 400]

// end::edit[]

// tag::delete[]

==== Delete Interviewee/Interviewer feature
The `delete` command allows a user to delete an `Interviewee` or `Interviewer` from the underlying `IntervieweeList` or `InterviewerList`
of `ModelManager`.

. Upon successful parsing of the `delete` command's arguments, the name of the person to delete is retrieved.
. Based on the `r/ROLE` prefix supplied, the `IntervieweeList` or `InterviewerList` is searched, and the `Interviewee`/`Interviewer` with
a matching name is deleted.
.. ModelManager#deleteInterviewee() or ModelManager#deleteInterviewer() is called.
.. Note that the underlying `UniquePersonList` ensures that there are no two interviewees or interviewers with the same name in the list.

The following *Sequence Diagram* below shows how the `delete interviewee` command works. The `delete interviewer` command works in a similar manner.

.Delete Interviewee Sequence Diagram
image::DeleteSequenceDiagram.png[]

NOTE: The lifeline for `DeleteCommandParser` and `DeleteIntervieweeCommand` should end at the destroy marker (X) but due to a limitation of PlantUML, the lifeline reaches the end of diagram.

====
* See the general logic sequence diagram in <<Logic component, Section 2.3: Logic component>> for a more complete view of how
`Storage` is affected as well.
====

To better illustrate the flow of events from the moment a user inputs a delete command till completion of the command,
the continuation of the *rake* from the <<Add Edit and Delete feature, general activity diagram>> is shown below:

.Activity diagram snippet of the delete command
image::DeleteActivityDiagram.png[300, 400]

// end::delete[]

// tag::schedule[]

=== Scheduling Feature
==== Algorithm
The scheduling of interviews is essentially a https://www.geeksforgeeks.org/maximum-bipartite-matching/[maximum bipartite matching problem].
The scheduling feature is trying to find the **maximum number of matching** between available interview slots
and interviewees.

In this application, the selected algorithm is https://www.geeksforgeeks.org/hopcroft-karp-algorithm-for-maximum-matching-set-1-introduction/[Hopcroft-Kap algorithm].
The complexity of the algorithm is o(√v x e), which is reasonably fast. The relevant details of the algorithm are as below:

**Vertex** +
Interviewee and interview slot.

**Edge** +
An edge represents a possible matching relationship  between interviewee and interview slot. An edge exists between interviewee and interview slot if and only if the interviewee can attend the slot.

**Matching Criteria** +
An interviewee can match an interview slot (i.e. can attend it) if **all** the criteria below are fulfilled:

. The timing of the slot matches one of the available timings of the interviewee.
. The department of the interviewer at that interview slot matches the department of choice of the interviewee.

**Explanation of the Algorithm** +
The **activity diagram** below summarises the key steps in the algorithm.

.HopcroftKarp Algorithm Activity Diagram
image::HopcroftKarp.png[300, 500]

Referring to the diagram above, a graph between interviewees and interview slots will first be built. Specifically, the graph built is a bipartite
graph where each interviewee is linked to the slot that it can match and vice versa, but interviewees are not linked with each
other, same goes to interview slots. Thus, the 2 distinct groups of vertices in the graph are interviewee vertices and interview slot
vertices. Before continuing, please read the below clarification about the terms **unmatched** and **free**.

[IMPORTANT]
The term **unmatched** refers to a vertex that is not matched to its previous adjacent vertex by DFS. The term **free** refers to
a vertex that is not matched to any other vertex yet by DFS.

A breadth-first-search (BFS) is then conducted on all **free** vertices in the graph to search for <<Notes,augmenting paths>> which in the process will construct a layered graph.
The BFS is slightly special as it will visit adjacent vertex in an **<<Notes, alternating sequence of unmatched and matched edges>>**.

****
Starting from one of the free vertices in the graph, visit adjacent vertices(group x) that are **not matched to it (i.e. unmatched)** in a
breath-first manner. This is then followed by visiting adjacent vertices that are **matched to** the vertices in group x
in a breath-first manner.
****

The routine above is repeated until a layer of **free** vertices are found (i.e. augmenting path(s) is found) or the layered graph cannot be further extended
(i.e. all augmenting path have been exhausted).

If augmenting path(s) exists, depth-first-search (DFS) will then be applied to every **free** vertex in the last layer of the layered graph
to increase the number of matching between interviewee and interview slot. The DFS will start on one of the free vertices in the last layer and traverse through one of the
augmenting path(s) which the free vertex lies in. When DFS hits the ends of an augmenting path, the unmatched and matched relationships between the vertices along the path will be **flipped**.
Due to this alternating unmatched and matched relationship, the number of matching(a.k.a. cardinality) along the path will be increased by exactly 1 when the relationships along the path are flipped.

When the relationships are flipped, the vertices will be marked as used such that it cannot be used as one of the vertex
along the other augmenting paths in the layered graph for the other iterations of DFS on the current layered graph.

The process of BFS followed by DFS will keep repeating until no more augmenting path(s) can be found in the bipartite graph of interviewee and interview slots, which
marks the termination of the algorithm. At this point, the maximum number of matching have been found. This is based on a simple graph theory:

> The number of matching in a graph is maximal if and only if no more augmenting path exist.

The theory above is so because if an augmenting path exists, it means that the number of matching along that path can be increased
by 1, which in turn increases the number of matching in the graph.

===== Notes

. **Augmenting path**: A simple path alternating between unmatched edges and matched edges. An augmenting path must
start with a *free* vertex and ends with a **free** vertex. Thus, the patten of the alternating edges will always be
unmatched, matched, unmatched ...., matched, unmatched.

. **Matched edge**: An edge is matched if the two vertices connected by it are matched to each other in previous iterations of
the DFS. In the case of the application, one of the two vertices will be an interviewee and the other will be an interview slot.

. **Unmatched edge**: An edge is unmatched if the two vertices connected by it are not matched to each other in previous
iterations of DFS.

. **Layered graph**: A layered graph is a graph formed by multiple layers of vertices. In this case, the layers are alternating between
unmatched and matched vertices, except that the first layer of the graph are always a layer of free vertices. The last layer of the
of the graph can either be a layer of matched vertices or free vertices (if augmenting path(s) exists). Below is an example of a layered graph:

.Layered Graph (image taken from https://www-m9.ma.tum.de/graph-algorithms/matchings-hopcroft-karp/index_en.html)
image::Layered_Graph.png[300, 400]


==== Implementation
The implementation of the algorithm is encapsulated in the the `graph` subpackage in the `logic` package. Below is a
class diagram describing the essential components of the `graph` package.

.Graph Subpackage
image::GraphPackage.png[]

A `Command` object called `ScheduleCommand` makes use of the `graph` package to schedule the interviews for the interviewee.
It first uses `BipartiteGraphGenerator` to generates a `BipartiteGraph` which models the graph of interviewee and
interview slots. The `BipartiteGraph` object is then passed to a `HopcrofKarp` object which implements the logic of
HopcroftKarp algorithm, where the BFS and DFS logic is split into `BfsHopcroftKarp` and `DfsHopcroftKarp` object to better
manage the implementation of the algorithm.

`HopcroftKarp` will then be executed which will run the algorithm and schedule interviews for the interviewees. To record
the result of scheduling, it will modify the matching status between `IntervieweeVertex` and `InterviewSlotVertex` in the
`BipartiteGraph` object passed to it.

After the `HopcroftKarp` algorithm has finished executing, `ScheduleCommand` will then use the `BipartiteGraph` object
to update the allocated slot to an `Interviewee`. It will also update the allocated slots to the `Interviewer` which will be
interviewing the `Interviewee`. Finally, the `ScheduleCommand` will interact with `Model` to reflect the scheduling result in
the `Ui`.

Below are some class diagrams and a sequence diagram to aid the above explanation.

.BipartiteGraphGenerator and BipartiteGraph with its components.
image::BipartiteGraphGenerator.png[]

.IntervieweeVertex
image::IntervieweeVertex.png[200, 300]

.InterviewSlotVertex
image::InterviewSlotVertex.png[300, 550]

.Executing Schedule Command Sequence Diagram
image::ScheduleSequenceDiagram.png[]

// end::schedule[]

// tag::import[]

=== Import
==== Implementation

The import feature uses `CsvReader` in the Model to read the given .csv file and stores the data into the model.

* `import interviewer fp/FILE_PATH` stores the read data as a list of `Interviewer` objects in the model.
* `import interviewee fp/FILE_PATH` stores the read data as a list of `Interviewee` objects in the model.

.Import Interviewer's Schedules Sequence Diagram
image::ImportSequenceDiagram.png[]

Given above is an example of a sequence diagram for importing interviewer's schedules. It applies to both importing interviewee's and interviewer's data,
with the only difference being in the string processing methods in the `CsvReader` class.

//As seen in the above sequence diagram, the execution of the import feature consists of these steps:
//
//* Step 1: `LogicManager` will start executing the command by parsing it over to `SchedulerParser`.
//* Step 2: `SchedulerParser` will search through the existing command words and parse the command arguments to 'ImportCommandParser'.
//* Step 3: 'ImportCommandParser' will check if the format of the input command arguments are correct, and if the specified file path is acceptable.
//If the command arguments are correct, it will return an `ImportCommand` object to `LogicManager`. Otherwise, it will throw a parse exception
//* Step 3: `LogicManager` will then call execute() on the returned `ImportCommand`  object.
//* Step 4: During the execute() method, the method will initialise a `CsvReader` object to `readInterviewers()` from the the given .csv file.
//* Step 5: Each `Interviewer` object returned from Step 4 will then be added into model's `interviewerList`.

The following activity diagram summarizes what happens when a user executes a new command:

.Import Activity Diagram +
image::ImportActivityDiagram.png[]


===== CsvReader
`CsvReader` class encapsulates the string processing process that happens in an import command. It makes use of `BufferedReader` to
access and read from the specified CSV file. It has 2 key methods - `readInterviewers()` and `readInterviewees()`.

The following are some of the notable areas of implementation of these 2 methods:

`readInterviewers()`: +

.Reading interviewers Sequence Diagram +
image::ReadInterviewersSequenceDiagram.png[]


* This method reads the imported file line-by-line. Number of days (each day is represented by 1 table) and the number of interviewers has to be specified at the beginning of the CSV file.
* It generates a list of interviewers (with no availabilities yet) from the headers of each table.
* Then, it will iterate through every line of each table and adds the availabilities to the respective interviewers.
* The complexity of this method is O(N x D), where N is the number of interviewers and D is the number of days, assuming there are a constant number of timeslots per day.

`readInterviewees()`: +

* This method is quite straightforward, reading each attribute from the given table into an interviewee object.
* There can also be more than 1 preferred timeslot, which are separated by commas in the imported file.
* The complexity of this method is O(N), where N is the number of interviewees.

NOTE: The imported data must obey the pre-existing conditions for each property of both interviewees and interviewers.
E.g. `name` still cannot contain any characters other than alphabetical letters. No duplicate person is allowed as well.
Exceptions will be thrown and the relevant error messages will be displayed in the UI if such error occurs.

=== Updating Schedules in the Model
The list of schedules in the <<Model component, model>> should be updated every time a command modifies
the IntervieweeList or InterviewerList in the model. This is because Schedules are dependent on both Interviewers and Interviews
as shown in the class diagram below.

.Schedule Class Diagram +
image::ScheduleClassDiagram.png[]


These are the commands that requires the update of the list
of schedules - `add`, `delete`, `edit`, `import`, `clear` and `schedule`.

==== Before Scheduling of Interviews
Before the 'schedule' command is ran, the list of schedules is *solely dependent on the InterviewerList*, since
it is only through the scheduling of interviews that the data in the IntervieweeList is integrated with
the data of the InterviewerList. Therefore, modification of IntervieweeList will not require changes
in the list of schedules at this point of time.

To update the list of schedules in the model every time the InterviewerList is modified, the method
`updateScheduleList()` is called in the model. The notable implementations of this method are discussed below.

* `updateScheduleList()` basically re-generates the list of schedules in the model from the updated InterviewerList.
* It will get `startTime`, `endTime` and `duration` of a timeslot from `UserPref` and generates the
allowed timeslots for daily schedules.
* Then, it will get a list of unique dates from the `availabilities` from each of the interviewers
in the updated InterviewerList.
* It will then loop through the each date, generating a table of the Interviewers' availabilities based on
the allowed timeslots for each day. Each unique date should generate a Schedule object. The result is
a list of Schedules.
* Lastly, it will set the `scheduleList` in the model with the newly generated list of schedules.


By re-generating the schedule list every time InterviewerList is modified, it does not matter whether
an Interviewer is added or deleted, or if an attribute of an interviewer is modified, the schedule list
will be responsive to these changes. The only trade-off is performance, due to the re-generation of
the schedules every time a command is ran. However, this will not be a big issue if the number of
interviewers is < 100.

// end::import[]


==== After Scheduling of Interviews

After the scheduling algorithm is ran, each interviewer should have a list of allocated interviewee slots.
With these slots and the current time table (with interviewers only) generated before the scheduling of interviews,
we are able to update the current schedules by slotting in the allocated interviewee's slots.

To prevent confusion and to ensure that the scheduled result is always updated with the latest database of interviewees
and interviewers, add/delete/edit of interviewee or interviewer after scheduling will clear the scheduled result and reset
the displayed schedules such that the schedules only display the availabilities of the interviewers. Thus, the user will need
to run the schedule command again to re-schedule the interviews.

// tag::export[]

=== Export
==== Implementation
The Export command gets the scheduled time slots from the Model and writes them in the specified .csv file.
CsvWriter facilitates the writing to the specified file.

* CsvWriter makes use of `BufferedWriter` to write data into the specified file.

Below shows the sequence diagram of an example export command.

.Export Sequence Diagram
image::ExportSequenceDiagram.png[]


The implementation is similar to the Import feature. The only differences are in the Model where CsvWriter gets
the scheduled time slots from the Model and proceeds to write it into the specified file using a `BufferedWriter`.

The Activity Diagram below summarises the execution of the export command.

.Export Activity Diagram
image::ExportActivityDiagram.png[]

// end::export[]

// tag::email[]
=== Email
==== Implementation

The Email feature makes use of the `java.awt.Desktop` package to activate the default Mail client of the user. For the case of computers without a Mail client available, this feature will not be supported (mainly for headless computers such as servers).

* The `To:` field is automatically populated with all the emails that are tagged to a particular Interviewee. This combines all the emails of both the `PERSONAL` and `NUS` email types.
* The `Cc:` field is configurable by the user via an optional user preferences file (located in `preferences.json`)
* The subject and message body are also automatically populated with details that are relevant to the Interviewee, depending on the context of the command used.

.Email Sequence Diagram for emailing a particular interviewee
image::EmailSequenceDiagram.png[]

A similar implementation is used when emailing all interviewees (i.e. using the `alltimeslot` command type). However, interviewees with the `emailSent` boolean variable set to true will not be sent an email again. This can be overridden by emailing that particular interviewee again (using the `timeslot` command type).

The user is also able to check the email sending status (i.e. if a particular interviewee has been emailed before) using the `status` command type. It is simply going through the list of interviewees stored in the application and counting the number of interviewees with the `emailSent` boolean variable set to true.

Notes:

* To the application, an email is considered as sent when the email window successfully opens on the user's computer. It does not recognise the actual email being sent across the Internet.

===== Example: Email interview timeslot to an interviewee

When the application opens an email dialog for sending the email to the selected Interviewee, the email dialog will be automatically populated with information on his/her allocated interview timeslot. The email message body also contains information that are customised to each Interviewee.

Details that vary according to the Interviewee include:

* Name of the Interviewee
* Date and time of allocated timeslot

Additional details that can be configured by the user (as user preferences) include:

* Location to report
* Any other additional information such as dress code.

The message content can also be configured by the user. However, a default template will be used when no such configuration file exists or is provided.

// end::email[]

// tag::display[]

=== Display
==== Implementation

The display feature allows user to toggle views of schedules, interviewer list and interviewee list. It uses an interface named TabListener and contains
the following method:

* `changeTabSchedule()` allows user to change to schedule view.
* `changeTabInterviewee()` allows user to change to interviewee list view.
* `changeTabInterviewer()` allows user to change to interviewer list view.

The activity diagram will provide the overall flow of this implementation.

image::DisplayActivity.png[]

NOTE: For the activity diagram, plantUML is not able to have multiple alternate paths from a diamond. Thus, multiple diamonds are used to implement
multiple alternate paths.

// end::display[]

=== Logging

We are using `java.util.logging` package for logging. The `LogsCenter` class is used to manage the logging levels and logging destinations.

* The logging level can be controlled using the `logLevel` setting in the configuration file (See <<Implementation-Configuration>>)
* The `Logger` for a class can be obtained using `LogsCenter.getLogger(Class)` which will log messages according to the specified logging level
* Currently log messages are output through: `Console` and to a `.log` file.

*Logging Levels*
* `SEVERE` : Critical problem detected which may possibly cause the termination of the application
* `WARNING` : Can continue, but with caution
* `INFO` : Information showing the noteworthy actions by the App
* `FINE` : Details that is not usually noteworthy but may be useful in debugging e.g. print the actual list instead of just its size

[Implementation-Configuration]
=== Configuration

Certain properties of the application can be controlled (e.g user prefs file location, logging level) through the configuration file (default: `config.json`).

== Documentation

Refer to the guide <<Documentation#, here>>.

== Testing

Refer to the guide <<Testing#, here>>.

== Dev Ops

Refer to the guide <<DevOps#, here>>.

[appendix]
== Product Scope

*Target user profile*:

* has a need to manage and schedule many interviews with multiple interviewers involved.
* prefer desktop apps over other types
* can type fast
* prefers typing over mouse input
* is reasonably comfortable using CLI apps

*Value proposition*: manage the scheduling of interviews faster with CLI than mouse/GUI driven apps.

[appendix]
== User Stories

Priorities: High (must have) - `* * \*`, Medium (nice to have) - `* \*`, Low (unlikely to have) - `*`

[width="59%",cols="22%,<23%,<25%,<30%",options="header",]
|=======================================================================
|Priority |As a ... |I want to ... |So that I can...
|`* * *` |new user |see usage instructions |refer to instructions when I forget how to use the App

|`* * *` |secretary of NUS CCA  |manually add new interviewees and their availabilities| make changes without having to edit the .csv file and doing another import.

|`* * *` |secretary of NUS CCA  |delete an interview |remove interviews that have been taken out.

|`* * *` |secretary of NUS CCA  |find a interviewee by name|locate details of person and their interview without having to go through the entire list

|`* * *` |secretary of NUS CCA |automate the process of scheduling interviews |lighten my workload

|`* * *` |secretary of NUS CCA |import the available timeslots of interviewees from a .csv template |schedule the interviews for them

|`* * *` |secretary of NUS CCA |export the scheduled interviews as a .csv file |I can view and manage them in Excel

|`* * *` |secretary of NUS CCA |add details of interviewee e.g. email/phone number |easily view the details of the interviewees

|`* * *` |secretary of NUS CCA |view a timetable of the finalized interview slots |show the interviewers which timeslots they will be taking at a glance

|`* * *` |secretary of NUS CCA |email blast the generated interview schedule to all interviewees |inform the interviewees of their interview

|`* * *` |secretary of NUS CCA |be informed if interview allocation of a certain interviewee has failed |manually fix conflicts or get the interviewee to give another available timeslot

|`* * *` |very busy secretary of NUS CCA |automate the process of scheduling interviews |lighten my workload

|`* * *` |forgetful secretary of NUS CCA |mark an interviewee as 'completed interview' |track and manage uncompleted interviews

|`* * *` |secretary of NUS CCA |add multiple tags to an interviewee in a single command |I can be efficient

|`* * *` |fast-typer |use CLI for the app instead of mouse/GUI |access the commands in the fastest possible way

|`* *` |developer |CLI and GUI to be separated |isolate either one for testing and debugging purposes

|`* *` |secretary of NUS CCA |track the attendance of my interviewees |

|`* *` |secretary of NUS CCA |rank my interviewees by potential |I would be able to evaluate them better

|`* *` |secretary of NUS CCA |be able to sort interviewees by ranking |I can easily record down the shortlisted ones

|`* *` |secretary of NUS CCA |schedule group interviews |I can use less manpower on days that I do not have enough interviewers

|`* *` |busy secretary of NUS CCA |share the current scheduled timeslots with another secretary |give them access to help with the scheduling of interviews as well

|`* *` |secretary of NUS CCA |email the interview results to interviewees |inform them of the outcomes of the interview

|`*` |secretary of NUS CCA |hide <<private-contact-detail,private contact details>> by default |minimize chance of someone else seeing them by accident

|`*` |secretary of NUS CCA with many interviewees |sort persons by name |locate an interviewee easily
|=======================================================================



[appendix]
== Use Cases

(For all use cases below, the *System* is the `Scheduler` and the *Actor* is the `user`, unless specified otherwise)

[discrete]
=== Use case: (UC-1) Delete interview slot

*MSS*

1.  User requests to list interview slots
2.  Scheduler shows a list interview slots
3.  User requests to delete a specific interview slot in the list
4.  Scheduler deletes the interview slot
+
Use case ends.

*Extensions*

[none]
* 2a. The list is empty.
+
Use case ends.

* 3a. The given index is invalid.
+
[none]
** 3a1. Scheduler shows an error message.
+
Use case resumes at step 2.

[discrete]
=== Use case: (UC-2) Import interviewee's details

*MSS*

1.  User requests to import interviewee's details and specify file location.
2.  Scheduler adds each imported interviewee into storage.
3.  Scheduler imports interviewee's details from specified file.

+
Use case ends.

*Extensions*

[none]
* 1a. Specified file doesn't exist.
** 1b1. Scheduler displays file not found error message.
+
Use case resumes at step 1.

* 1b. Specified file doesn't follow correct format.
** 1b1. Scheduler displays incorrect file format error message.
+
Use case resumes at step 1.

* 2a. There is duplicated data being added into storage.
** 2a1. Scheduler immediately terminates command.
** 2a2. Scheduler displays duplicated data error message.
+
Use case resumes at step 1.

[discrete]
=== Use case: (UC-3) Import interviewer's details

*MSS*

1.  User requests to import interviewer's details and specify file location.
2.  Scheduler adds each imported interviewer into storage.
3.  Scheduler displays success message, as well as the imported data in the GUI.

+
Use case ends.

*Extensions*

[none]
* 1a. Specified file doesn't exist
** 1b1. Scheduler displays file not found error message.
+
Use case resumes at step 1.

* 1b. Specified file doesn't follow correct format
** 1b1. Scheduler displays incorrect file format error message.
+
Use case resumes at step 1.

* 2a. There is duplicated data being added into storage.
** 2a1. Scheduler immediately terminates command.
** 2a2. Scheduler displays duplicated data error message.
+
Use case resumes at step 1.


[discrete]
=== Use case: (UC-4) Schedule interview slots


*MSS*

1. User __imports interviewee's availability (UC-2)__
2. User __imports interviewer's availability (UC-3)__
3.  User requests to generate timetable of all available interview time slots based on the availability of *interviewers*.
4.  Scheduler generates timetable
5.  User requests schedule interviewees based on the available timetable
6.  Scheduler allocates interviewees into the time slots in the generated timetable
+
Use case ends.

*Extensions*

[none]
* 5a. Unable to fit all interviewees into timetable.
** 5a1. Scheduler shows an error message with the names of interviewees that are not allocated a slot.
+
Use case ends.

// tag::DisplayUseCases[]
=== Use case: (UC-5) Display list of interviewee

*MSS*

1. User request to change display to interviewee.
2. Scheduler change to display the list of interviewees.
+
Use case ends.

*Extensions*
* 1a. User does a typo while entering the command.
* 1a1. Scheduler display invalid command to the user.
+
Use case resumes at step 1.

* 1b. User left the command blank after typing `display`.
* 1b1. Scheduler display invalid command to user.
+
Use case resumes at step 1.


// end::DisplayUseCases[]

=== Use Case: (UC-6) Export Schedules

*MSS*

1. User __schedules interview slots (UC-4)__.
2. User requests to export scheduled data to external file path.
3. Scheduler gets scheduled data from storage.
4. Scheduler exports data to the specified file path.
+
Use case ends.

*Extensions*

* 2a. File path is not of the correct extension (.csv).
** 2a1. Scheduler displays error message in UI.
+
Use case resumes at step 1.

* 2a. External file path does not exist.
** 2a1. Scheduler creates a new file with the indicated file path.
+
Use case resumes at step 3.

* 3a. There is no scheduled data in storage.
** 3a1. Scheduler displays error message in the UI.
+
Use case resumes at step 1.

[appendix]
== Non Functional Requirements

.  The software should work on any <<mainstream-os,mainstream OS>> as long as it has Java `11` or above installed.
.  Should be able to hold up to 1000 interviewers and interviewees without a noticeable sluggishness in performance for typical usage.
.  A user with above average typing speed for regular English text (i.e. not code, not system admin commands) should be able to accomplish most of the tasks faster using commands than using the mouse.
.  The software should be simple enough to use without much manual intervention by the user.
.  The software should respond to the user actions within 5 seconds.
.  The source code should be open-source.

[appendix]
== Glossary

[[availabilities]] Availabilities::
A list of date and times that either an interviewer or interviewee is available for an interview.

[[email-blast]] Email blast::
A process of sending an email to multiple recipients, which may or may not be tailored to the recipient.

[[interview]] Interview::
A particular time and date in which an interviewee meets an interviewer.

[[interviewee]] Interviewee::
A person that is attending an interview and is required to meet at least one interviewer.

[[interviewer]] Interviewer::
A person that is conducting interviews and is required to meet multiple interviewees.

[[mainstream-os]] Mainstream OS::
Windows, Linux, Unix, OS-X

[[private-contact-detail]] Private contact detail::
A contact detail that is not meant to be shared with others

[[secretary-of-NUS-CCA]] Secretary of NUS CCA::
A hypothetical person that refers to the user of the software and is tasked to assign interviewees to interviewers.

[[timeslot]] Timeslot::
A date and time in which either the interviewer or interviewee is available for an interview.

[appendix]
== Instructions for Manual Testing

Given below are instructions to test the app manually.

[NOTE]
These instructions only provide a starting point for testers to work on; testers are expected to do more _exploratory_ testing.

=== Launch and Shutdown

. Initial launch

.. Download the jar file and copy into an empty folder
.. Open up terminal in the folder where the jar file is located and execute `java -jar scheduler.jar` +
   Expected: Shows the GUI with three tabs(Schedules, Interviewers, Interviewees). The window size may not be optimum,
   you can drag around the edge of the window to expand it accordingly.

. Saving window preferences

.. Resize the window to an optimum size. Move the window to a different location. Close the window.
.. Re-launch the app by double-clicking the jar file. +
   Expected: The most recent window size and location is retained.


=== Importing data

. Import .csv files of interviewers' availability or interviewees' details using the `import` command.
. Expected Outcomes:
.. *Importing interviewers' data:* The Schedules tab of the UI should be populated with the availability tables, similar to the format of the data imported.
    If none of the imported interviewers are available for any timeslot, ie. no "1"s in imported data, the Schedules tab will be empty.
    The Interviewer tab should also be accurately populated with the imported interviewers.
.. *Importing interviewees' data:* The Interviewee tab should be accurately populated with the imported data.
. You can download the sample test data below to test if the import feature is working properly.
... http://bit.ly/2Ny64Q8[Typical Interviewer Test Data]
... http://bit.ly/36KLxj4[Typical Interviewees Test Data]
... Interviewer data with zero availabilities: https://drive.google.com/file/d/1oeplvSHd0gGuCjFSG2Q6jvl2K5ljoPY8/view?usp=sharing[Interviewer Data]
. Both types of imported data should not contain any duplicates entries.
. You can use the sample test data below to test if the duplicates are being detected correctly.
... https://drive.google.com/file/d/1xOzrBaB1XFSlN1WrEW5JUrntVTrNGhSz/view?usp=sharing[Duplicate Interviewer Data]
... https://drive.google.com/file/d/1uU2wuMYY5nu1X8AqXbV8Y3NMhpjollnV/view?usp=sharing[Duplicate interviewee Data]
. Import command can only be of 2 types - 'interviewer' or 'interviewee'. Test this by using any other combinations e.g. `import inTeVieWer`
. File path specified must be of .csv extension and must exist.
.. Test this by using any file path without .csv extension. You can also try inputting a file path with .csv extension
   that does not exist. Both cases should induce error messages.
. Importing interviewers' data after you have scheduled interviews should replace the existing tables in the Schedule tab
  with the newly imported data. You can test this by importing a new set of interviewer's data after <<Scheduling Interviews, scheduling the interviews>>.

=== Exporting Schedules
. Export the schedules generated by using the `export` command.
. Expected Outcomes: The external file that you input into the command should contain the schedule time tables, with all information represented accurately.
. The export command should only work after you have ran the `schedule` command.
. File path specified must be of .csv extension, but does not need to exist. Valid file paths that do not exist will be created after the command.
.. To test this you can use type in the following after a schedule command has been ran: +
   `export fp/doesNotExistFile.csv` a file named "doesNotExistFile.csv" should be created in the same directory containing Scheduler.jar file.

// tag::add_appendix[]

=== Adding an entity manually
Please refer to the Add interviewees/interviewer section in the <<UserGuide#, user guide>> for more detailed information on the `add` command.

For simplicity, we refer to interviewees and interviewers as *entities* collectively.

. Upon launching Scheduler, input the following command to add an interviewee:
.. `add interviewee n/Ronald p/88888888 t/CAP5 t/dogLover f/School of Computing ep/JohnDoe@gmail.com ew/JohnDoe@u.nus.edu y/2 d/Marketing s/20/09/2019 18:00-18:30`
. To add an interviewer, input the following command:
.. `add interviewer n/Delilah p/98765432 ew/delilah@u.nus.edu d/Marketing s/20/09/2019 18:00-18:30`
. Expected: The Interviewees and Interviewers tab now reflects the newly added interviewee and interviewer, with each column in the tab corresponding to the various fields input.
(i.e the column in the interviewees tab with header `name` now reflects `Ronald` as input by the user)
. You can change the different prefix fields (e.g `n/Ronald`) to any valid value, as stated in the User Guide under the `add` command section.

// end::add_appendix[]

// tag::edit_appendix[]

=== Editing an entity
Please refer to the Edit interviewees/interviewer section in the <<UserGuide#, user guide>> for more detailed information on the `edit` command.

This section follows directly from the previous section, <<Adding an entity manually, adding an entity manually>>.

. With Scheduler launched, input the following command in the user input field:
.. `edit Ronald r/interviewee p/91234567`
. Expected: The Interviewees tab now reflects the edited interviewee, where `Ronald` now has a phone number `91234567`.
. Now enter the following command in the user input field:
.. `edit Delilah r/interviewer ew/delilah1995@u.nus.edu`
. Expected: The Interviewers tab now reflects the edited interviewer, where `Delilah` now has an email `delilah1995@u.nus.edu`.
. You can change, include or exclude the different prefix fields as long as within the boundaries specified in the User Guide under the `edit` command section.

// end::edit_appendix[]

// tag::delete_appendix[]

=== Deleting an entity
Please refer to the Delete interviewees/interviewer section in the <<UserGuide#, user guide>> for more detailed information on the `delete` command.

This section follows directly from the previous section, <<Editing an entity, Editing an entity>>.

. With Scheduler launched, input the following command in the user input field:
.. `delete Ronald r/interviewee`
. Expected: The Interviewees tab now reflects the deleted interviewee, where `Ronald` is now missing from the tab.
. Now enter the following command in the user input field:
.. `delete Delilah r/interviewer`
. Expected: The Interviewers tab now similar reflects the deleted interviewer `Delilah`.
. You can delete any entity as long as the entity's name is shown in the Interviewee/Interviewer tab. See the User Guide under the `delete` command section for specifics.

// end::delete_appendix[]

// tag::ManualDisplay[]

=== Displaying different views from the Scheduler
Please refer to the UI Display section in the <<UserGuide#, user guide>> for more detailed information on the `display` command.

. Type `display interviewee` to display a list of interviewee in the scheduler.
. Expected: A table will be shown with the list of interviewees arranged in this format:
. Table will be filled when a list of interviewee is imported into the Scheduler.
. You can also display the list of interviewers and the scheduled table by the command `display interviewer` and `display schedule` respectively.
. The format for the displays are shown below.

image::intervieweeListFormat.png[]
image::interviewerListFormat.png[]
image::scheduleListFormat.png[]

// end::ManualDisplay[]


// tag::scheduleTest[]

=== Scheduling Interviews
. Import .csv files of interviewers' availability and interviewees' details using the `import` command.
.. Please refer to the QuickStart section in the <<UserGuide#, user guide>> to download the templates of the interviewers' availability and interviewees details.

. Type `schedule` in the text console of the app and press enter.

. Expected: Schedules in the `Schedules` tab reflects the scheduled result accordingly, i.e. the name of the
  interviewee shows up in the interview schedule if its availability and department matches one of the available interview slots
  (originally marked as 1 in the schedules when the interviewer's availability is imported). The text console will
  also shows relevant message about the interview result, e.g. "All interviewees are allocated with a slot!",
  "Interviewees that are not allocated a slot" followed by the number and name of the interviewees that are not allocated a slot,
  or "No matching is found :(".

. You can use the sample test data below to test if the scheduling feature is working properly.
... http://bit.ly/2Ny64Q8[Interviewer Test Data]
... All interviewees are allocated a slot (http://bit.ly/36KLxj4[Interviewees data]).
... Some interviewees are allocated a slot (http://bit.ly/33wQ1I9[Interviewees data]).
... All interviewees are not allocated a slot (http://bit.ly/33rVy2B[Interviewees data]).

. You can also design your own test data to check if the scheduling feature is working properly by adding some available
  interview slots in the interviewer's availability template. Then, add interviewees which have availabilities and department that match the
  available interview slots. Import the data and check if the interviewees name show up in the schedules.
.. Note that some interviewees may not be allocated a slot because of unavoidable collisions between interviewees which have the same availability
   and department.
.. You can also test the opposite way, i.e. design test data which contains interviewees that cannot be allocated a slot and check
   if the name of the interviewee does not exist in the schedule.

// end::scheduleTest[]<|MERGE_RESOLUTION|>--- conflicted
+++ resolved
@@ -290,17 +290,11 @@
 ==== Add Interviewee/Interviewer feature
 The `add` command feature allows a user to add an `Interviewee` or `Interviewer` object to the underlying `IntervieweeList`
  or `InterviewerList` of `ModelManager`.
-<<<<<<< HEAD
 
 . Upon successful parsing of the `add` command arguments, an instance of `Interviewee`/`Interviewer` is created. (depending on the preamble supplied in the user input)
 .. I.e: `add interviewee n/John Doe`. The preamble starts after the command word "add" and before the first prefix "n/".
 . ModelManager#addInterviewee() is then called to add the entity to its corresponding list in `ModelManager`.
 .. The underlying `UniquePersonList` of `IntervieweeList` and `InterviewerList` ensures
-=======
-Upon successful parsing of the `add` command arguments, an instance of `Interviewee`/`Interviewer` is created based on the preamble supplied,
-which is added to its corresponding list in `ModelManager`.
-The underlying `UniquePersonList` of `IntervieweeList` and `InterviewerList` ensures
->>>>>>> 66f6b34c
 that no duplicate entities are present at any time, checked by Interviewee#isSamePerson() and Interviewer#isSamePerson().
 
 The following *Sequence Diagram* illustrates how the `add interviewee` command works. The `add interviewer` command works in a similar manner.

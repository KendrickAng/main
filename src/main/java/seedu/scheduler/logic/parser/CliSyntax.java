package seedu.scheduler.logic.parser;

/**
 * Contains Command Line Interface (CLI) syntax definitions common to multiple commands
 */
public class CliSyntax {

    /* Prefix definitions */
    public static final Prefix PREFIX_ROLE = new Prefix("r/");
    public static final Prefix PREFIX_NAME = new Prefix("n/");
    public static final Prefix PREFIX_PHONE = new Prefix("p/");
    public static final Prefix PREFIX_TAG = new Prefix("t/");
    public static final Prefix PREFIX_FACULTY = new Prefix("f/");
    public static final Prefix PREFIX_YEAR_OF_STUDY = new Prefix("y/");
    public static final Prefix PREFIX_DEPARTMENT = new Prefix("d/");
    public static final Prefix PREFIX_SLOT = new Prefix("s/");
<<<<<<< HEAD
=======
    public static final Prefix PREFIX_COMMAND_TYPE = new Prefix("ct/");
    // TODO: email prefix
>>>>>>> 3f46037d
    public static final Prefix PREFIX_PERSONAL_EMAIL = new Prefix("ep/");
    public static final Prefix PREFIX_NUS_WORK_EMAIL = new Prefix("ew/");
}<|MERGE_RESOLUTION|>--- conflicted
+++ resolved
@@ -14,11 +14,7 @@
     public static final Prefix PREFIX_YEAR_OF_STUDY = new Prefix("y/");
     public static final Prefix PREFIX_DEPARTMENT = new Prefix("d/");
     public static final Prefix PREFIX_SLOT = new Prefix("s/");
-<<<<<<< HEAD
-=======
     public static final Prefix PREFIX_COMMAND_TYPE = new Prefix("ct/");
-    // TODO: email prefix
->>>>>>> 3f46037d
     public static final Prefix PREFIX_PERSONAL_EMAIL = new Prefix("ep/");
     public static final Prefix PREFIX_NUS_WORK_EMAIL = new Prefix("ew/");
 }
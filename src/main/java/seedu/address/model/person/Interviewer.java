package seedu.address.model.person;

<<<<<<< HEAD
import java.util.List;
import java.util.Objects;
=======
import java.util.ArrayList;
import java.util.List;
>>>>>>> 53ad58f8
import java.util.Set;

import seedu.address.model.Schedule;
import seedu.address.model.tag.Tag;

/**
 * Represents an Interviewer in the scheduler.
 */
public class Interviewer extends Person {

<<<<<<< HEAD
    private final List<Schedule> schedules;
=======
    // Each availability is given as a string in this format DD/MM/YYYY HH:MM - HH:MM
    private final List<String> availabilities = new ArrayList<>();
>>>>>>> 53ad58f8
    private final Department department;

    /**
     * Every field must be present and not null.
     */
<<<<<<< HEAD
    private Interviewer(List<Schedule> schedules, Department department,
                        Name name, Phone phone, Address address, Set<Tag> tags) {
        super(name, phone, address, tags);
        this.schedules = schedules;
        this.department = department;
    }

    /**
     * Static builder class for Interviewer.
     */
    public static class InterviewerBuilder {
        // Required parameters for Person
        private final Name name;
        private final Phone phone;
        private final Address address;
        private final Set<Tag> tags;

        // Optional parameters - initialised to default values
        private List<Schedule> schedules = DefaultValues.DEFAULT_SCHEDULES;
        private Department department = DefaultValues.DEFAULT_DEPARTMENT;

        public InterviewerBuilder(Name name, Phone phone, Address address, Set<Tag> tags) {
            this.name = name;
            this.phone = phone;
            this.address = address;
            this.tags = tags;
        }

        /**
         * Sets the optional {@code List<Schedule>} to create the Interviewer object.
         */
        public InterviewerBuilder schedules(List<Schedule> val) {
            schedules = val;
            return this;
        }

        /**
         * Sets the optional {@code Department} to create the Interviewer object.
         */
        public InterviewerBuilder department(Department val) {
            department = val;
            return this;
        }

        /**
         * Build and return the Interviewer object.
         */
        public Interviewer build() {
            return new Interviewer(schedules, department, name, phone, address, tags);
        }
    }

    // Getters and misc methods
=======
    public Interviewer(Department department, Name name, Phone phone, Email email, Address address, Set<Tag> tags) {
        super(name, phone, email, address, tags);
        this.department = department;
    }

>>>>>>> 53ad58f8
    public Department getDepartment() {
        return department;
    }

<<<<<<< HEAD
    public List<Schedule> getSchedules() {
        return schedules;
    }

    /**
     * Returns true if both interviewees have the same identity and data fields.
     * This defines a stronger notion of equality between two interviewees.
     */
    @Override
    public boolean equals(Object other) {
        if (other == this) {
            return true;
        }

        if (!(other instanceof Interviewer)) {
            return false;
        }

        Interviewer otherInterviewer = (Interviewer) other;
        return super.equals(other)
                && otherInterviewer.getDepartment().equals(getDepartment())
                && otherInterviewer.getSchedules().equals(getSchedules());
    }

    @Override
    public int hashCode() {
        // use this method for custom fields hashing instead of implementing your own
        return Objects.hash(department, schedules,
                getName(), getPhone(), getAddress(), getTags());
    }

    @Override
    public String toString() {
        final StringBuilder builder = new StringBuilder();
        builder.append(getName())
                .append(" Role ")
                .append(getClass().getSimpleName())
                .append(" Phone: ")
                .append(getPhone())
                .append(" Address: ")
                .append(getAddress())
                .append(" Department ")
                .append(getDepartment())
                .append(" Tags: ");
        getTags().forEach(builder::append);
        return builder.toString();
=======
    public List<String> getAvailabilities() {
        return availabilities;
    }

    public void setAvailabilities(List<String> availabilities) {
        this.availabilities.clear();
        this.availabilities.addAll(availabilities);
>>>>>>> 53ad58f8
    }
}<|MERGE_RESOLUTION|>--- conflicted
+++ resolved
@@ -1,15 +1,9 @@
 package seedu.address.model.person;
 
-<<<<<<< HEAD
 import java.util.List;
 import java.util.Objects;
-=======
-import java.util.ArrayList;
-import java.util.List;
->>>>>>> 53ad58f8
 import java.util.Set;
 
-import seedu.address.model.Schedule;
 import seedu.address.model.tag.Tag;
 
 /**
@@ -17,23 +11,20 @@
  */
 public class Interviewer extends Person {
 
-<<<<<<< HEAD
-    private final List<Schedule> schedules;
-=======
     // Each availability is given as a string in this format DD/MM/YYYY HH:MM - HH:MM
-    private final List<String> availabilities = new ArrayList<>();
->>>>>>> 53ad58f8
+    private final List<Slot> availabilities;
     private final Department department;
+    private final Email email;
 
     /**
      * Every field must be present and not null.
      */
-<<<<<<< HEAD
-    private Interviewer(List<Schedule> schedules, Department department,
-                        Name name, Phone phone, Address address, Set<Tag> tags) {
+    private Interviewer(Name name, Phone phone, Address address, Set<Tag> tags,
+                        Email email, Department department, List<Slot> availabilities) {
         super(name, phone, address, tags);
-        this.schedules = schedules;
         this.department = department;
+        this.email = email;
+        this.availabilities = availabilities;
     }
 
     /**
@@ -47,22 +38,15 @@
         private final Set<Tag> tags;
 
         // Optional parameters - initialised to default values
-        private List<Schedule> schedules = DefaultValues.DEFAULT_SCHEDULES;
         private Department department = DefaultValues.DEFAULT_DEPARTMENT;
+        private Email email = DefaultValues.DEFAULT_PERSONAL_EMAIL;
+        private List<Slot> availabilities = DefaultValues.DEFAULT_TIMESLOTS;
 
         public InterviewerBuilder(Name name, Phone phone, Address address, Set<Tag> tags) {
             this.name = name;
             this.phone = phone;
             this.address = address;
             this.tags = tags;
-        }
-
-        /**
-         * Sets the optional {@code List<Schedule>} to create the Interviewer object.
-         */
-        public InterviewerBuilder schedules(List<Schedule> val) {
-            schedules = val;
-            return this;
         }
 
         /**
@@ -74,28 +58,45 @@
         }
 
         /**
+         * Sets the optional {@code Email} to create the Interviewer object.
+         */
+        public InterviewerBuilder email(Email val) {
+            email = val;
+            return this;
+        }
+
+        /**
+         * Sets the optional {@code List<Slot>} to create the Interviewer object.
+         */
+        public InterviewerBuilder availabilities(List<Slot> val) {
+            availabilities = val;
+            return this;
+        }
+
+        /**
          * Build and return the Interviewer object.
          */
         public Interviewer build() {
-            return new Interviewer(schedules, department, name, phone, address, tags);
+            return new Interviewer(name, phone, address, tags, email, department, availabilities);
         }
     }
 
-    // Getters and misc methods
-=======
-    public Interviewer(Department department, Name name, Phone phone, Email email, Address address, Set<Tag> tags) {
-        super(name, phone, email, address, tags);
-        this.department = department;
-    }
-
->>>>>>> 53ad58f8
+    // Getters, setters and misc methods
     public Department getDepartment() {
         return department;
     }
 
-<<<<<<< HEAD
-    public List<Schedule> getSchedules() {
-        return schedules;
+    public List<Slot> getAvailabilities() {
+        return availabilities;
+    }
+
+    public Email getEmail() {
+        return email;
+    }
+
+    public void setAvailabilities(List<Slot> availabilities) {
+        this.availabilities.clear();
+        this.availabilities.addAll(availabilities);
     }
 
     /**
@@ -115,13 +116,14 @@
         Interviewer otherInterviewer = (Interviewer) other;
         return super.equals(other)
                 && otherInterviewer.getDepartment().equals(getDepartment())
-                && otherInterviewer.getSchedules().equals(getSchedules());
+                && otherInterviewer.getEmail().equals(getEmail())
+                && otherInterviewer.getAvailabilities().equals(getAvailabilities());
     }
 
     @Override
     public int hashCode() {
         // use this method for custom fields hashing instead of implementing your own
-        return Objects.hash(department, schedules,
+        return Objects.hash(department, email, availabilities,
                 getName(), getPhone(), getAddress(), getTags());
     }
 
@@ -137,17 +139,10 @@
                 .append(getAddress())
                 .append(" Department ")
                 .append(getDepartment())
+                .append(" Availabilities ")
+                .append(getAvailabilities())
                 .append(" Tags: ");
         getTags().forEach(builder::append);
         return builder.toString();
-=======
-    public List<String> getAvailabilities() {
-        return availabilities;
-    }
-
-    public void setAvailabilities(List<String> availabilities) {
-        this.availabilities.clear();
-        this.availabilities.addAll(availabilities);
->>>>>>> 53ad58f8
     }
 }
--- conflicted
+++ resolved
@@ -3,7 +3,7 @@
 import static java.util.Objects.requireNonNull;
 import static seedu.address.commons.util.CollectionUtil.requireAllNonNull;
 
-import java.awt.*;
+import java.awt.Desktop;
 import java.io.IOException;
 import java.net.URI;
 import java.net.URLEncoder;
@@ -15,10 +15,7 @@
 import java.util.logging.Logger;
 
 import javafx.collections.ObservableList;
-<<<<<<< HEAD
 import javafx.collections.transformation.FilteredList;
-=======
->>>>>>> 909404bf
 
 import seedu.address.commons.core.GuiSettings;
 import seedu.address.commons.core.LogsCenter;
@@ -35,7 +32,6 @@
     public static final Schedule EMPTY_SCHEDULE = new Schedule("", new LinkedList<>());
     private static final Logger logger = LogsCenter.getLogger(ModelManager.class);
 
-<<<<<<< HEAD
     private final UserPrefs userPrefs;
     private final List<Schedule> schedulesList;
 
@@ -43,19 +39,12 @@
     private final InterviewerList interviewerList;
     private final FilteredList<Interviewee> filteredInterviewees; // if we want to display all interviewees on UI
     private final FilteredList<Interviewer> filteredInterviewers; // if we want to display all inteviewers on UI
-=======
-    private final IntervieweeList intervieweeList;
-    private final InterviewerList interviewerList;
-    private final UserPrefs userPrefs;
-    private final List<Schedule> schedulesList;
->>>>>>> 909404bf
 
     /**
      * Initializes a ModelManager with the given intervieweeList, interviewerList, userPrefs and schedulesList.
      */
-<<<<<<< HEAD
-    public ModelManager(ReadOnlyList<Interviewee> intervieweeList, ReadOnlyList<Interviewer> interviewerList, ReadOnlyUserPrefs userPrefs,
-                        List<Schedule> schedulesList) {
+    public ModelManager(ReadOnlyList<Interviewee> intervieweeList, ReadOnlyList<Interviewer> interviewerList,
+                        ReadOnlyUserPrefs userPrefs, List<Schedule> schedulesList) {
         super();
         requireAllNonNull(intervieweeList, userPrefs, schedulesList);
 
@@ -69,67 +58,16 @@
         this.interviewerList = new InterviewerList(interviewerList);
         filteredInterviewees = new FilteredList<>(this.intervieweeList.getEntityList());
         filteredInterviewers = new FilteredList<>(this.interviewerList.getEntityList());
-=======
-    public ModelManager(ReadOnlyIntervieweeList intervieweeList, ReadOnlyInterviewerList interviewerList,
-                        ReadOnlyUserPrefs userPrefs, List<Schedule> schedulesList) {
-        super();
-        requireAllNonNull(intervieweeList, interviewerList, userPrefs, schedulesList);
-
-        logger.fine("Initialising with list of interviewees: " + intervieweeList
-                + ", list of interviewers: " + interviewerList
-                + ", user prefs: " + userPrefs
-                + " and schedules list: " + schedulesList
-        );
->>>>>>> 909404bf
-
-        this.intervieweeList = new IntervieweeList(intervieweeList);
-        this.interviewerList = new InterviewerList(interviewerList);
+
         this.schedulesList = cloneSchedulesList(schedulesList);
         this.userPrefs = new UserPrefs(userPrefs);
     }
 
     public ModelManager() {
         this(new IntervieweeList(), new InterviewerList(), new UserPrefs(), new LinkedList<>());
-<<<<<<< HEAD
     }
 
     // ==================================IntervieweeList and InterviewerList ======================================
-=======
-    }
-
-    /* TODO: REMOVE THE FOLLOWING LINES AFTER THEIR USAGE IS REMOVED */
-    public ObservableList<Person> getFilteredPersonList() {
-        return null;
-    }
-
-    public void updateFilteredPersonList(Predicate<Person> predicate) {
-
-    }
-
-    public boolean hasPerson(Person person) {
-        return true;
-    }
-
-    public void deletePerson(Person person) {
-
-    }
-
-    public void addPerson(Person person) {
-
-    }
-
-    public Person getPerson(String name) throws NoSuchElementException {
-        return null;
-    }
-
-    public void setPerson(Person target, Person editedPerson) {
-
-    }
-
-    /* TODO: REMOVE ABOVE LINES */
-
-    //=========== UserPrefs ==================================================================================
->>>>>>> 909404bf
 
     @Override
     public void setIntervieweeList(List<Interviewee> interviewees) {
@@ -161,25 +99,120 @@
     }
 
     @Override
-<<<<<<< HEAD
     public Path getInterviewerListFilePath() {
         return userPrefs.getInterviewerListFilePath();
-=======
-    public void setIntervieweeListFilePath(Path intervieweeListFilePath) {
-        requireNonNull(intervieweeListFilePath);
-        userPrefs.setIntervieweeListFilePath(intervieweeListFilePath);
-    }
-
-    @Override
-    public Path getInterviewerListFilePath() {
-        return userPrefs.getInterviewerListFilePath();
-    }
-
-    @Override
-    public void setInterviewerListFilePath(Path interviewerListFilePath) {
-        requireNonNull(interviewerListFilePath);
-        userPrefs.setInterviewerListFilePath(interviewerListFilePath);
-    }
+    }
+
+    @Override
+    public void addInterviewee(Interviewee interviewee) {
+        intervieweeList.addEntity(interviewee);
+    }
+
+    @Override
+    public boolean hasInterviewee(Interviewee interviewee) {
+        return intervieweeList.hasEntity(interviewee);
+    }
+
+    @Override
+    public boolean hasInterviewer(Interviewer interviewer) {
+        return interviewerList.hasEntity(interviewer);
+    }
+
+    @Override
+    public void addInterviewer(Interviewer interviewer) {
+        interviewerList.addEntity(interviewer);
+    }
+
+    /**
+     * Gets the model's underlying IntervieweeList. For testing purposes only.
+     */
+    public IntervieweeList getIntervieweeList() {
+        return this.intervieweeList;
+    }
+
+    /**
+     * Gets the model's underlying InterviewerList. For testing purposes only.
+     */
+    public InterviewerList getInterviewerList() {
+        return this.interviewerList;
+    }
+
+    @Override
+    public ReadAndWriteList<Interviewee> getMutableIntervieweeList() {
+        return intervieweeList;
+    }
+
+    @Override
+    public ReadAndWriteList<Interviewer> getMutableInterviewerList() {
+        return interviewerList;
+    }
+
+    @Override
+    public ObservableList<Interviewee> getFilteredIntervieweeList() {
+        return filteredInterviewees;
+    }
+
+    @Override
+    public ObservableList<Interviewer> getFilteredInterviewerList() {
+        return filteredInterviewers;
+    }
+
+    @Override
+    public ObservableList<Interviewee> getUnfilteredIntervieweeList() {
+        updateFilteredIntervieweeList(PREDICATE_SHOW_ALL_INTERVIEWEES);
+        return getFilteredIntervieweeList();
+    }
+
+    @Override
+    public ObservableList<Interviewer> getUnfilteredInterviewerList() {
+        updateFilteredInterviewerList(PREDICATE_SHOW_ALL_INTERVIEWERS);
+        return getFilteredInterviewerList();
+    }
+
+    @Override
+    public void updateFilteredIntervieweeList(Predicate<Interviewee> predicate) {
+        requireNonNull(predicate);
+        filteredInterviewees.setPredicate(predicate);
+    }
+
+    @Override
+    public void updateFilteredInterviewerList(Predicate<Interviewer> predicate) {
+        requireNonNull(predicate);
+        filteredInterviewers.setPredicate(predicate);
+    }
+
+    @Override
+    public Interviewee getInterviewee(String name) throws NoSuchElementException {
+        return intervieweeList.getEntity(new Name(name));
+    }
+
+    @Override
+    public Interviewer getInterviewer(String name) throws NoSuchElementException {
+        return interviewerList.getEntity(new Name(name));
+    }
+
+    @Override
+    public void deleteInterviewee(Interviewee target) throws PersonNotFoundException {
+        intervieweeList.removeEntity(target);
+    }
+
+    @Override
+    public void deleteInterviewer(Interviewer target) throws PersonNotFoundException {
+        interviewerList.removeEntity(target);
+    }
+
+    @Override
+    public void setInterviewee(Interviewee target, Interviewee editedTarget) throws PersonNotFoundException {
+        intervieweeList.setEntity(target, editedTarget);
+    }
+
+    @Override
+    public void setInterviewer(Interviewer target, Interviewer editedTarget) throws PersonNotFoundException {
+        interviewerList.setEntity(target, editedTarget);
+    }
+
+
+    // =========================================== Mass Email =================================================
 
     @Override
     public void emailInterviewee(Interviewee interviewee) throws IOException {
@@ -211,161 +244,10 @@
                 java.nio.charset.StandardCharsets.UTF_8.toString()).replace("+", "%20");
         URI uri = URI.create(sb);
         desktop.mail(uri);
->>>>>>> 909404bf
-    }
-
-    @Override
-    public void addInterviewee(Interviewee interviewee) {
-        intervieweeList.addEntity(interviewee);
-    }
-
-    @Override
-    public boolean hasInterviewee(Interviewee interviewee) {
-        return intervieweeList.hasEntity(interviewee);
-    }
-
-<<<<<<< HEAD
-    @Override
-    public boolean hasInterviewer(Interviewer interviewer) {
-        return interviewerList.hasEntity(interviewer);
-    }
-
-    @Override
-    public void addInterviewer(Interviewer interviewer) {
-        interviewerList.addEntity(interviewer);
-    }
-
-    /**
-     * Gets the model's underlying IntervieweeList. For testing purposes only.
-     */
-    public IntervieweeList getIntervieweeList() {
-        return this.intervieweeList;
-    }
-
-    /**
-     * Gets the model's underlying InterviewerList. For testing purposes only.
-=======
-    /**
-     * Returns a list of observable list of the schedules.
->>>>>>> 909404bf
-     */
-    public InterviewerList getInterviewerList() {
-        return this.interviewerList;
-    }
-
-    @Override
-    public ReadAndWriteList<Interviewee> getMutableIntervieweeList() {
-        return intervieweeList;
-    }
-
-    @Override
-    public ReadAndWriteList<Interviewer> getMutableInterviewerList() {
-        return interviewerList;
-    }
-
-<<<<<<< HEAD
-    @Override
-    public ObservableList<Interviewee> getFilteredIntervieweeList() {
-        return filteredInterviewees;
-    }
-
-    @Override
-    public ObservableList<Interviewer> getFilteredInterviewerList() {
-        return filteredInterviewers;
-    }
-
-    @Override
-    public ObservableList<Interviewee> getUnfilteredIntervieweeList() {
-        updateFilteredIntervieweeList(PREDICATE_SHOW_ALL_INTERVIEWEES);
-        return getFilteredIntervieweeList();
-    }
-
-    @Override
-    public ObservableList<Interviewer> getUnfilteredInterviewerList() {
-        updateFilteredInterviewerList(PREDICATE_SHOW_ALL_INTERVIEWERS);
-        return getFilteredInterviewerList();    }
-
-    @Override
-    public void updateFilteredIntervieweeList(Predicate<Interviewee> predicate) {
-        requireNonNull(predicate);
-        filteredInterviewees.setPredicate(predicate);
-    }
-
-    @Override
-    public void updateFilteredInterviewerList(Predicate<Interviewer> predicate) {
-        requireNonNull(predicate);
-        filteredInterviewers.setPredicate(predicate);
-    }
-
-    @Override
-    public Interviewee getInterviewee(String name) throws NoSuchElementException {
-        return intervieweeList.getEntity(new Name(name));
-    }
-
-    @Override
-    public Interviewer getInterviewer(String name) throws NoSuchElementException {
-        return interviewerList.getEntity(new Name(name));
-    }
-
-    @Override
-    public void deleteInterviewee(Interviewee target) throws PersonNotFoundException {
-        intervieweeList.removeEntity(target);
-    }
-
-    @Override
-    public void deleteInterviewer(Interviewer target) throws PersonNotFoundException {
-        interviewerList.removeEntity(target);
-    }
-
-    @Override
-    public void setInterviewee(Interviewee target, Interviewee editedTarget) throws PersonNotFoundException {
-        intervieweeList.setEntity(target, editedTarget);
-    }
-
-    @Override
-    public void setInterviewer(Interviewer target, Interviewer editedTarget) throws PersonNotFoundException {
-        interviewerList.setEntity(target, editedTarget);
-    }
-
-
-    // =========================================== Mass Email =================================================
-
-    @Override
-    public void emailInterviewee(Interviewee interviewee) throws IOException {
-        Desktop desktop = Desktop.getDesktop();
-        String intervieweeEmails = interviewee.getEmails().getAllEmails().values().stream()
-                .map((x) -> {
-                    StringBuilder output = new StringBuilder();
-                    for (int i = 0; i < x.size(); i++) {
-                        output.append(x.get(i));
-                        output.append("; ");
-                    }
-
-                    if (output.length() != 0) {
-                        output.delete(output.length() - 2, output.length());
-                    }
-
-                    return output.toString();
-                })
-                .reduce((x, y) -> x + "; " + y).get();
-
-        String sb = "mailto:"
-                + URLEncoder.encode(intervieweeEmails,
-                java.nio.charset.StandardCharsets.UTF_8.toString()).replace("+", "%20")
-                + "?cc=" + "copied@example.com" + "&subject="
-                + URLEncoder.encode("This is a test subject",
-                java.nio.charset.StandardCharsets.UTF_8.toString()).replace("+", "%20")
-                + "&body="
-                + URLEncoder.encode(intervieweeEmails,
-                java.nio.charset.StandardCharsets.UTF_8.toString()).replace("+", "%20");
-        URI uri = URI.create(sb);
-        desktop.mail(uri);
     }
 
     // ============================================ Schedule ===================================================
 
-=======
->>>>>>> 909404bf
     /**
      * Adds the given interviewer to schedule(s) in which the interviewer's availability fall. If the interviewer's
      * availability does not fall within any of the schedule, then the interviewer will not be added into any of
@@ -383,11 +265,7 @@
      * Returns the date of the first schedule in which the interviewer exists in, otherwise return empty string.
      */
     @Override
-<<<<<<< HEAD
     public String scheduleHasInterviewer(Interviewer interviewer) {
-=======
-    public String getInterviewerSchedule(Interviewer interviewer) {
->>>>>>> 909404bf
         String date = "";
         for (Schedule schedule : schedulesList) {
             if (schedule.hasInterviewer(interviewer)) {
@@ -402,7 +280,6 @@
      * Replaces schedule data with the data in {@code schedule}.
      */
     @Override
-<<<<<<< HEAD
     public void setSchedulesList(List<Schedule> list) {
         schedulesList.clear();
         schedulesList.addAll(cloneSchedulesList(list));
@@ -415,9 +292,6 @@
     @Override
     public List<Slot> getInterviewSlots(String intervieweeName) {
         List<Slot> slots = new LinkedList<>();
-=======
-    public void addInterviewerSchedule(Interviewer interviewer) {
->>>>>>> 909404bf
         for (Schedule schedule : schedulesList) {
             slots.addAll(schedule.getInterviewSlots(intervieweeName));
         }
@@ -480,7 +354,6 @@
         return listClone;
     }
 
-<<<<<<< HEAD
     // ============================================ User Prefs ===================================================
 
     @Override
@@ -506,103 +379,6 @@
     }
 
     // ===========================================================================================================
-=======
-    //=========== IntervieweeList & InterviewerList ====================================================================
-
-    @Override
-    public void setIntervieweeList(List<Interviewee> interviewees) {
-        logger.fine("Updating list of interviewees: " + interviewees);
-        this.intervieweeList.setInterviewees(interviewees);
-    }
-
-    @Override
-    public void setInterviewerList(List<Interviewer> interviewers) {
-        logger.fine("Updating list of interviewers: " + interviewers);
-        this.interviewerList.setInterviewers(interviewers);
-    }
-
-    @Override
-    public List<Interviewee> getInterviewees() {
-        return this.intervieweeList.getIntervieweeList();
-    }
-
-    @Override
-    public List<Interviewer> getInterviewers() {
-        return this.interviewerList.getInterviewerList();
-    }
-
-    @Override
-    public Interviewee getInterviewee(String intervieweeName) throws NoSuchElementException {
-        return this.intervieweeList.getInterviewee(intervieweeName);
-    }
-
-    @Override
-    public void setInterviewee(Interviewee target, Interviewee editedInterviewee) {
-        requireAllNonNull(target, editedInterviewee);
-        this.intervieweeList.setInterviewee(target, editedInterviewee);
-    }
-
-    @Override
-    public Interviewer getInterviewer(String interviewerName) throws NoSuchElementException {
-        return this.interviewerList.getInterviewer(interviewerName);
-    }
-
-    @Override
-    public void setInterviewer(Interviewer target, Interviewer editedInterviewer) {
-        requireAllNonNull(target, editedInterviewer);
-        this.interviewerList.setInterviewer(target, editedInterviewer);
-    }
-
-    @Override
-    public boolean hasInterviewee(Interviewee interviewee) {
-        return this.intervieweeList.hasInterviewee(interviewee);
-    }
-
-    @Override
-    public boolean hasInterviewer(Interviewer interviewer) {
-        return this.interviewerList.hasInterviewer(interviewer);
-    }
-
-    @Override
-    public void deleteInterviewee(Interviewee target) {
-        this.intervieweeList.removeInterviewee(target);
-    }
-
-    @Override
-    public void deleteInterviewer(Interviewer target) {
-        this.interviewerList.removeInterviewer(target);
-    }
-
-    @Override
-    public void addInterviewee(Interviewee interviewee) {
-        this.intervieweeList.addInterviewee(interviewee);
-    }
-
-    @Override
-    public void addInterviewer(Interviewer interviewer) {
-        this.interviewerList.addInterviewer(interviewer);
-    }
-
-    @Override
-    public ReadOnlyIntervieweeList getIntervieweeList() {
-        return this.intervieweeList;
-    }
-
-    @Override
-    public ReadOnlyInterviewerList getInterviewerList() {
-        return this.interviewerList;
-    }
-
-    @Override
-    public ObservableList<Interviewee> getObservableIntervieweeList() {
-        return this.intervieweeList.getIntervieweeList();
-    }
-
-    @Override
-    public ObservableList<Interviewer> getObservableInterviewerList() {
-        return this.interviewerList.getInterviewerList();
-    }
->>>>>>> 909404bf
 
     @Override
     public boolean equals(Object obj) {
@@ -618,17 +394,10 @@
 
         // state check
         ModelManager other = (ModelManager) obj;
-<<<<<<< HEAD
         return userPrefs.equals(other.userPrefs)
             && intervieweeList.equals(other.intervieweeList)
             && interviewerList.equals(other.interviewerList)
             && filteredInterviewees.equals(other.filteredInterviewees)
             && filteredInterviewers.equals(other.filteredInterviewers);
-=======
-        return this.intervieweeList.equals(other.intervieweeList)
-                && this.interviewerList.equals(other.interviewerList)
-                && this.userPrefs.equals(other.userPrefs)
-                && this.schedulesList.equals(other.schedulesList);
->>>>>>> 909404bf
     }
 }
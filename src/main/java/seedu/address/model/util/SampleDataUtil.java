--- conflicted
+++ resolved
@@ -6,21 +6,10 @@
 
 import seedu.address.model.IntervieweeList;
 import seedu.address.model.InterviewerList;
-<<<<<<< HEAD
 import seedu.address.model.ReadOnlyList;
 import seedu.address.model.Schedule;
 import seedu.address.model.person.Interviewee;
 import seedu.address.model.person.Interviewer;
-=======
-import seedu.address.model.ReadOnlyIntervieweeList;
-import seedu.address.model.ReadOnlyInterviewerList;
-import seedu.address.model.Schedule;
-import seedu.address.model.person.Department;
-import seedu.address.model.person.Interviewee;
-import seedu.address.model.person.Interviewer;
-import seedu.address.model.person.Slot;
-import seedu.address.model.tag.Tag;
->>>>>>> 909404bf
 
 /**
  * Contains utility methods for populating {@code IntervieweeList} and {@code IntervieweeList} with sample data.
@@ -40,7 +29,6 @@
     public static Interviewee[] getSampleInterviewees() {
         // TODO: Expand this sample Interviewees list
         return new Interviewee[0];
-<<<<<<< HEAD
     }
 
     public static Interviewer[] getSampleInterviewers() {
@@ -63,30 +51,6 @@
 
         for (Interviewer sampleInterviewer : getSampleInterviewers()) {
             sampleInterviewerList.addEntity(sampleInterviewer);
-=======
-    }
-
-    public static Interviewer[] getSampleInterviewers() {
-        // TODO: Expand this sample Interviewers list
-        return new Interviewer[0];
-    }
-
-    public static ReadOnlyIntervieweeList getSampleIntervieweeList() {
-        IntervieweeList sampleIntervieweeList = new IntervieweeList();
-
-        for (Interviewee sampleInterviewee : getSampleInterviewees()) {
-            sampleIntervieweeList.addInterviewee(sampleInterviewee);
-        }
-
-        return sampleIntervieweeList;
-    }
-
-    public static ReadOnlyInterviewerList getSampleInterviewerList() {
-        InterviewerList sampleInterviewerList = new InterviewerList();
-
-        for (Interviewer sampleInterviewer : getSampleInterviewers()) {
-            sampleInterviewerList.addInterviewer(sampleInterviewer);
->>>>>>> 909404bf
         }
 
         return sampleInterviewerList;

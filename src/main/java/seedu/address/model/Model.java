package seedu.address.model;

import java.io.IOException;
import java.nio.file.Path;
import java.text.ParseException;
import java.util.List;
import java.util.NoSuchElementException;
import java.util.function.Predicate;

import javafx.collections.ObservableList;

import seedu.address.commons.core.GuiSettings;
import seedu.address.model.person.Interviewee;
import seedu.address.model.person.Interviewer;
<<<<<<< HEAD
import seedu.address.model.person.Name;
import seedu.address.model.person.Slot;
import seedu.address.model.person.exceptions.PersonNotFoundException;
=======
import seedu.address.model.person.Slot;
import seedu.address.model.person.exceptions.PersonNotFoundException;
import seedu.address.ui.RefreshListener;
>>>>>>> b801070f

/**
 * The API of the Model component.
 */
public interface Model {
    /** {@code Predicate} that always evaluate to true */
    Predicate<Interviewee> PREDICATE_SHOW_ALL_INTERVIEWEES = unused -> true;
    Predicate<Interviewer> PREDICATE_SHOW_ALL_INTERVIEWERS = unused -> true;

    // ==================================IntervieweeList and InterviewerList ======================================
<<<<<<< HEAD
=======

    void setEmptyScheduleList() throws ParseException;

    List<Schedule> getEmptyScheduleList();
>>>>>>> b801070f

    /**
     * Replaces the list of IntervieweeList data with the data in {@code interviewees}
     */
    void setIntervieweeList(List<Interviewee> interviewees);

    /**
     * Replaces the list of Interviewers data with the data in {@code interviewers}
     */
    void setInterviewerList(List<Interviewer> interviewers);

    /**
     * Sets the user prefs' interviewee list file path.
     */
    void setIntervieweeListFilePath(Path intervieweeListFilePath);

    /**
     * Sets the user pref's interviewer list file path.
     */
    void setInterviewerListFilePath(Path interviewerListFilePath);

    /**
     * Returns the user pref's interviewee list file path.
     */
    Path getIntervieweeListFilePath();

    /**
     * Returns the user pref's interviewer list file path.
     */
    Path getInterviewerListFilePath();

    /**
     * Returns the modifiable internal list of {@code Interviewee}.
     */
    ReadAndWriteList<Interviewee> getMutableIntervieweeList();

    /**
     * Returns the modifiable internal list of {@code Interviewer}.
     */
    ReadAndWriteList<Interviewer> getMutableInterviewerList();

    /**
     * Returns an unmodifiable list view of {@code Interviewee} backed by the internal {@code IntervieweeList}.
     *
     * @see Model#updateFilteredIntervieweeList(Predicate)
     */
    ObservableList<Interviewee> getFilteredIntervieweeList();

    /**
     * Returns an unmodifiable list view of {@code Interviewer} backed by the internal {@code InterviewerList}.
     *
     * @see Model#updateFilteredInterviewerList(Predicate)
     */
    ObservableList<Interviewer> getFilteredInterviewerList();

    /**
     * Returns an unmodifiable list view of all {@code Interviewee}s backed by the internal {@code IntervieweeList}.
     */
    ObservableList<Interviewee> getUnfilteredIntervieweeList();
<<<<<<< HEAD

    /**
     * Returns an unmodifiable list view of all {@code Interviewer}s backed by the internal {@code InterviewerList}.
     */
    ObservableList<Interviewer> getUnfilteredInterviewerList();

    /**
     * Restricts the {@code ObservableList} of interviewee to display only what returns true on Predicate while
     * leaving the original {@code IntervieweeList} unmodified.
     */
    void updateFilteredIntervieweeList(Predicate<Interviewee> predicate);

    /**
     * Restricts the {@code ObservableList} of interviewer to display only what returns true on Predicate while
     * leaving the original {@code InterviewerList} unmodified.
     */
    void updateFilteredInterviewerList(Predicate<Interviewer> predicate);

    /**
     * Adds an interviewer to the model's {@code InterviewerList}. Must be unique.
     */
    void addInterviewer(Interviewer interviewer);

    /**
     * Adds an interviewee to the model's {@code IntervieweeList}. Must be unique.
     */
    void addInterviewee(Interviewee interviewee);

    /**
     * Returns true if an interviewee with the same identity exists in the interviewee list.
     */
    boolean hasInterviewee(Interviewee interviewee);

    /**
     * Returns true if an interviewer with the same identity exists in the interviewer list.
     */
    boolean hasInterviewer(Interviewer interviewer);

    /**
     * Returns true if an interviewee with name {@code toFind} exists in the interviewee list.
     */
    boolean hasInterviewee(Name toFind);

    /**
     * Returns true if an interviewer with name {@code toFind} exists in the interviewer list.
     */
    boolean hasInterviewer(Name toFind);
=======

    /**
     * Returns an unmodifiable list view of all {@code Interviewer}s backed by the internal {@code InterviewerList}.
     */
    ObservableList<Interviewer> getUnfilteredInterviewerList();

    /**
     * Restricts the {@code ObservableList} of interviewee to display only what returns true on Predicate while
     * leaving the original {@code IntervieweeList} unmodified.
     */
    void updateFilteredIntervieweeList(Predicate<Interviewee> predicate);

    /**
     * Restricts the {@code ObservableList} of interviewer to display only what returns true on Predicate while
     * leaving the original {@code InterviewerList} unmodified.
     */
    void updateFilteredInterviewerList(Predicate<Interviewer> predicate);

    /**
     * Adds an interviewer to the model's {@code InterviewerList}. Must be unique.
     */
    void addInterviewer(Interviewer interviewer);

    /**
     * Adds an interviewee to the model's {@code IntervieweeList}. Must be unique.
     */
    void addInterviewee(Interviewee interviewee);

    /**
     * Returns true if an interviewee with the same identity exists in the interviewee list.
     */
    boolean hasInterviewee(Interviewee interviewee);

    /**
     * Returns true if an interviewer with the same identity exists in the interviewer list.
     */
    boolean hasInterviewer(Interviewer interviewer);
>>>>>>> b801070f

    /**
     * Returns an Interviewee given a name. The Interviewee must exist in the database, or an exception is thrown.
     */
    Interviewee getInterviewee(String name) throws NoSuchElementException;

    /**
     * Returns an Interviewer given a name. The Interviewer must exist in the database, or an exception is thrown.
     */
    Interviewer getInterviewer(String name) throws NoSuchElementException;

    /**
     * Deletes the interviewee from the {@code IntervieweeList}. An exception is thrown if {@code target} is not found.
     */
    void deleteInterviewee(Interviewee target) throws PersonNotFoundException;

    /**
     * Deletes the interviewer from the {@code InterviewerList}. An exception is thrown if {@code target} is not found.
     */
    void deleteInterviewer(Interviewer target) throws PersonNotFoundException;

    /**
     * Edits the interviewee with the {@code editedTarget}. An exception is thrown if {@code target} is not found.
     */
    void setInterviewee(Interviewee target, Interviewee editedTarget) throws PersonNotFoundException;

    /**
     * Edits the interviewer with the {@code editedTarget}. An exception is thrown if {@code target} is not found.
     */
    void setInterviewer(Interviewer target, Interviewer editedTarget) throws PersonNotFoundException;

    // =========================================== Mass Email =================================================

    /**
     * Emails the given Interviewee.
     * The Interviewee must exist in the database.
     */
    void emailInterviewee(Interviewee interviewee) throws IOException;

<<<<<<< HEAD
    // ============================================ Schedule ===================================================

    /**
     * Adds an interviewer to one of the schedules if the interviewer's availability fall within those schedules
     * and returns true. Otherwise, the method will not addEntity the interviewer and return false.
     */
    void addInterviewerToSchedule(Interviewer interviewer);
    /**
     * Returns the date of the schedule in which the interviewer exists in, otherwise return empty string.
     */
    String scheduleHasInterviewer(Interviewer interviewer);

    /**
     * Replaces schedule data with the data in {@code schedule}.
     */
    void setSchedulesList(List<Schedule> schedulesList);

    /**
     * Returns the interview slot assigned to the interviewee with the {@code intervieweeName}.
     */
=======
    // ================================== Refresh Listener ======================================

    /**
     * Add a refresh listener to listen to changes of Schedule data.
     */
    void addRefreshListener(RefreshListener listener);

    // ============================================ Schedule ===================================================

    /**
     * Adds an interviewer to one of the schedules if the interviewer's availability fall within those schedules
     * and returns true. Otherwise, the method will not addEntity the interviewer and return false.
     */
    void addInterviewerToSchedule(Interviewer interviewer);
    /**
     * Returns the date of the schedule in which the interviewer exists in, otherwise return empty string.
     */
    String scheduleHasInterviewer(Interviewer interviewer);

    /**
     * Replaces schedule data with the data in {@code schedule}.
     */
    void setSchedulesList(List<Schedule> schedulesList);

    /**
     * Returns the interview slot assigned to the interviewee with the {@code intervieweeName}.
     */
>>>>>>> b801070f
    List<Slot> getInterviewSlots(String intervieweeName);

    /**
     * Returns a list of observable list of the schedules.
     */
    List<ObservableList<ObservableList<String>>> getObservableLists();

    /** Returns the schedulesList **/
    List<Schedule> getSchedulesList();

    /** Returns a list of lists of column titles, each list of column titles belong to a Schedule table*/
    List<List<String>> getTitlesLists();

    // ============================================ User Prefs ===================================================

    /**
     * Replaces user prefs data with the data in {@code userPrefs}.
     */
    void setUserPrefs(ReadOnlyUserPrefs userPrefs);

    /**
     * Returns the user prefs.
     */
    ReadOnlyUserPrefs getUserPrefs();

    /**
     * Returns the user prefs' GUI settings.
     */
    GuiSettings getGuiSettings();

    /**
     * Sets the user prefs' GUI settings.
     */
    void setGuiSettings(GuiSettings guiSettings);
}<|MERGE_RESOLUTION|>--- conflicted
+++ resolved
@@ -12,15 +12,10 @@
 import seedu.address.commons.core.GuiSettings;
 import seedu.address.model.person.Interviewee;
 import seedu.address.model.person.Interviewer;
-<<<<<<< HEAD
 import seedu.address.model.person.Name;
 import seedu.address.model.person.Slot;
 import seedu.address.model.person.exceptions.PersonNotFoundException;
-=======
-import seedu.address.model.person.Slot;
-import seedu.address.model.person.exceptions.PersonNotFoundException;
 import seedu.address.ui.RefreshListener;
->>>>>>> b801070f
 
 /**
  * The API of the Model component.
@@ -31,13 +26,10 @@
     Predicate<Interviewer> PREDICATE_SHOW_ALL_INTERVIEWERS = unused -> true;
 
     // ==================================IntervieweeList and InterviewerList ======================================
-<<<<<<< HEAD
-=======
 
     void setEmptyScheduleList() throws ParseException;
 
     List<Schedule> getEmptyScheduleList();
->>>>>>> b801070f
 
     /**
      * Replaces the list of IntervieweeList data with the data in {@code interviewees}
@@ -97,7 +89,6 @@
      * Returns an unmodifiable list view of all {@code Interviewee}s backed by the internal {@code IntervieweeList}.
      */
     ObservableList<Interviewee> getUnfilteredIntervieweeList();
-<<<<<<< HEAD
 
     /**
      * Returns an unmodifiable list view of all {@code Interviewer}s backed by the internal {@code InterviewerList}.
@@ -137,53 +128,14 @@
     boolean hasInterviewer(Interviewer interviewer);
 
     /**
-     * Returns true if an interviewee with name {@code toFind} exists in the interviewee list.
-     */
-    boolean hasInterviewee(Name toFind);
-
-    /**
-     * Returns true if an interviewer with name {@code toFind} exists in the interviewer list.
-     */
-    boolean hasInterviewer(Name toFind);
-=======
-
-    /**
-     * Returns an unmodifiable list view of all {@code Interviewer}s backed by the internal {@code InterviewerList}.
-     */
-    ObservableList<Interviewer> getUnfilteredInterviewerList();
-
-    /**
-     * Restricts the {@code ObservableList} of interviewee to display only what returns true on Predicate while
-     * leaving the original {@code IntervieweeList} unmodified.
-     */
-    void updateFilteredIntervieweeList(Predicate<Interviewee> predicate);
-
-    /**
-     * Restricts the {@code ObservableList} of interviewer to display only what returns true on Predicate while
-     * leaving the original {@code InterviewerList} unmodified.
-     */
-    void updateFilteredInterviewerList(Predicate<Interviewer> predicate);
-
-    /**
-     * Adds an interviewer to the model's {@code InterviewerList}. Must be unique.
-     */
-    void addInterviewer(Interviewer interviewer);
-
-    /**
-     * Adds an interviewee to the model's {@code IntervieweeList}. Must be unique.
-     */
-    void addInterviewee(Interviewee interviewee);
-
-    /**
-     * Returns true if an interviewee with the same identity exists in the interviewee list.
-     */
-    boolean hasInterviewee(Interviewee interviewee);
-
-    /**
-     * Returns true if an interviewer with the same identity exists in the interviewer list.
-     */
-    boolean hasInterviewer(Interviewer interviewer);
->>>>>>> b801070f
+     * Returns true if an interviewee with the same Name exists in the interviewee list.
+     */
+    boolean hasInterviewee(Name name);
+
+    /**
+     * Returns true if an interviewer with the same Name exists in the interviewer list.
+     */
+    boolean hasInterviewer(Name name);
 
     /**
      * Returns an Interviewee given a name. The Interviewee must exist in the database, or an exception is thrown.
@@ -223,7 +175,13 @@
      */
     void emailInterviewee(Interviewee interviewee) throws IOException;
 
-<<<<<<< HEAD
+    // ================================== Refresh Listener ======================================
+
+    /**
+     * Add a refresh listener to listen to changes of Schedule data.
+     */
+    void addRefreshListener(RefreshListener listener);
+
     // ============================================ Schedule ===================================================
 
     /**
@@ -244,35 +202,6 @@
     /**
      * Returns the interview slot assigned to the interviewee with the {@code intervieweeName}.
      */
-=======
-    // ================================== Refresh Listener ======================================
-
-    /**
-     * Add a refresh listener to listen to changes of Schedule data.
-     */
-    void addRefreshListener(RefreshListener listener);
-
-    // ============================================ Schedule ===================================================
-
-    /**
-     * Adds an interviewer to one of the schedules if the interviewer's availability fall within those schedules
-     * and returns true. Otherwise, the method will not addEntity the interviewer and return false.
-     */
-    void addInterviewerToSchedule(Interviewer interviewer);
-    /**
-     * Returns the date of the schedule in which the interviewer exists in, otherwise return empty string.
-     */
-    String scheduleHasInterviewer(Interviewer interviewer);
-
-    /**
-     * Replaces schedule data with the data in {@code schedule}.
-     */
-    void setSchedulesList(List<Schedule> schedulesList);
-
-    /**
-     * Returns the interview slot assigned to the interviewee with the {@code intervieweeName}.
-     */
->>>>>>> b801070f
     List<Slot> getInterviewSlots(String intervieweeName);
 
     /**

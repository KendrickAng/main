package seedu.address.ui;

import java.util.List;
import java.util.logging.Logger;

import javafx.collections.ObservableList;
import javafx.event.ActionEvent;
import javafx.fxml.FXML;
import javafx.scene.control.MenuItem;
import javafx.scene.control.Tab;
import javafx.scene.control.TabPane;
import javafx.scene.control.TextInputControl;
import javafx.scene.input.KeyCombination;
import javafx.scene.input.KeyEvent;
import javafx.scene.layout.AnchorPane;
import javafx.scene.layout.StackPane;
import javafx.stage.Stage;

import seedu.address.commons.core.GuiSettings;
import seedu.address.commons.core.LogsCenter;
import seedu.address.logic.Logic;
import seedu.address.logic.commands.CommandResult;
import seedu.address.logic.commands.exceptions.CommandException;
import seedu.address.logic.parser.exceptions.ParseException;

/**
 * The Main Window. Provides the basic application layout containing
 * a menu bar and space where other JavaFX elements can be placed.
 */
public class MainWindow extends UiPart<Stage> {

    private static final String FXML = "MainWindow.fxml";

    private final Logger logger = LogsCenter.getLogger(getClass());

    private Stage primaryStage;
    private Logic logic;

    // Independent Ui parts residing in this Ui container
<<<<<<< HEAD
    private PersonListPanel personListPanel;
=======
>>>>>>> b801070f
    private IntervieweeListPanel intervieweeListPanel;
    private InterviewerListPanel interviewerListPanel;
    private ResultDisplay resultDisplay;
    private HelpWindow helpWindow;
    private ScheduleViewPanel scheduleViewPanel;

    @FXML
    private StackPane commandBoxPlaceholder;

    @FXML
    private MenuItem helpMenuItem;

    @FXML
    private StackPane schedulePanelPlaceholder;

    @FXML
    private StackPane resultDisplayPlaceholder;

    @FXML
    private StackPane statusbarPlaceholder;

    @FXML
    private TabPane tabPane;

    @FXML
    private Tab schedulesTab;

    @FXML
<<<<<<< HEAD
    private AnchorPane schedulesPlaceholder;
=======
    private StackPane schedulesPlaceholder;
>>>>>>> b801070f

    @FXML
    private Tab intervieweeListTab;

    @FXML
<<<<<<< HEAD
    private AnchorPane intervieweeListPlaceholder;
=======
    private StackPane intervieweeListPlaceholder;
>>>>>>> b801070f

    @FXML
    private Tab interviewerListTab;

    @FXML
<<<<<<< HEAD
    private AnchorPane interviewerListPlaceholder;
=======
    private StackPane interviewerListPlaceholder;
>>>>>>> b801070f

    public MainWindow(Stage primaryStage, Logic logic) {
        super(FXML, primaryStage);

        // Set dependencies
        this.primaryStage = primaryStage;
        this.logic = logic;

        // Configure the UI
        setWindowDefaultSize(logic.getGuiSettings());

        setAccelerators();

        helpWindow = new HelpWindow();
    }

    public Stage getPrimaryStage() {
        return primaryStage;
    }

    private void setAccelerators() {
        setAccelerator(helpMenuItem, KeyCombination.valueOf("F1"));
    }

    /**
     * Sets the accelerator of a MenuItem.
     * @param keyCombination the KeyCombination value of the accelerator
     */
    private void setAccelerator(MenuItem menuItem, KeyCombination keyCombination) {
        menuItem.setAccelerator(keyCombination);

        /*
         * TODO: the code below can be removed once the bug reported here
         * https://bugs.openjdk.java.net/browse/JDK-8131666
         * is fixed in later version of SDK.
         *
         * According to the bug report, TextInputControl (TextField, TextArea) will
         * consume function-key events. Because CommandBox contains a TextField, and
         * ResultDisplay contains a TextArea, thus some accelerators (e.g F1) will
         * not work when the focus is in them because the key event is consumed by
         * the TextInputControl(s).
         *
         * For now, we addEntity following event filter to capture such key events and open
         * help window purposely so to support accelerators even when focus is
         * in CommandBox or ResultDisplay.
         */
        getRoot().addEventFilter(KeyEvent.KEY_PRESSED, event -> {
            if (event.getTarget() instanceof TextInputControl && keyCombination.match(event)) {
                menuItem.getOnAction().handle(new ActionEvent());
                event.consume();
            }
        });
    }

    /**
     * Fills up all the placeholders of this window.
     */
    void fillInnerParts() {
        scheduleViewPanel = new ScheduleViewPanel(logic.getTitlesLists(), logic.getObservableLists());
        // schedulePanelPlaceholder.getChildren().add(scheduleViewPanel.getRoot());

        // ========================================test code for debug purposes
        // personListPanel = new PersonListPanel(logic.getFilteredIntervieweeList());
        intervieweeListPanel = new IntervieweeListPanel(logic.getFilteredIntervieweeList());
        intervieweeListPlaceholder.getChildren().add(intervieweeListPanel.getRoot());

        interviewerListPanel = new InterviewerListPanel(logic.getFilteredInterviewerList());
        interviewerListPlaceholder.getChildren().add(interviewerListPanel.getRoot());

        schedulesPlaceholder.getChildren().add(scheduleViewPanel.getRoot());
        // ========================================end of test code

        resultDisplay = new ResultDisplay();
        resultDisplayPlaceholder.getChildren().add(resultDisplay.getRoot());

        StatusBarFooter statusBarFooter = new StatusBarFooter(logic.getAddressBookFilePath());
        statusbarPlaceholder.getChildren().add(statusBarFooter.getRoot());

        CommandBox commandBox = new CommandBox(this::executeCommand);
        commandBoxPlaceholder.getChildren().add(commandBox.getRoot());
    }

    /**
     * Sets the default size based on {@code guiSettings}.
     */
    private void setWindowDefaultSize(GuiSettings guiSettings) {
        primaryStage.setHeight(guiSettings.getWindowHeight());
        primaryStage.setWidth(guiSettings.getWindowWidth());
        if (guiSettings.getWindowCoordinates() != null) {
            primaryStage.setX(guiSettings.getWindowCoordinates().getX());
            primaryStage.setY(guiSettings.getWindowCoordinates().getY());
        }
    }

    /**
     * Opens the help window or focuses on it if it's already opened.
     */
    @FXML
    public void handleHelp() {
        if (!helpWindow.isShowing()) {
            helpWindow.show();
        } else {
            helpWindow.focus();
        }
    }

    void show() {
        primaryStage.show();
    }

    /**
     * Closes the application.
     */
    @FXML
    private void handleExit() {
        GuiSettings guiSettings = new GuiSettings(primaryStage.getWidth(), primaryStage.getHeight(),
                (int) primaryStage.getX(), (int) primaryStage.getY());
        logic.setGuiSettings(guiSettings);
        helpWindow.hide();
        primaryStage.hide();
    }

    /**
     * Signals the scheduleview panel that the data of the schedules are updated.
     */
    public void scheduleDataUpdated(List<List<String>> newTitles,
                                    List<ObservableList<ObservableList<String>>> newSchedules) {
        scheduleViewPanel.dataUpdated(newTitles, newSchedules);
    }

    /**
     * Executes the command and returns the result.
     *
     * @see seedu.address.logic.Logic#execute(String)
     */
    private CommandResult executeCommand(String commandText) throws CommandException, ParseException {
        try {
            CommandResult commandResult = logic.execute(commandText);
            logger.info("Result: " + commandResult.getFeedbackToUser());
            resultDisplay.setFeedbackToUser(commandResult.getFeedbackToUser());

            if (commandResult.isShowHelp()) {
                handleHelp();
            }

            if (commandResult.isExit()) {
                handleExit();
            }

            return commandResult;
        } catch (CommandException | ParseException e) {
            logger.info("Invalid command: " + commandText);
            resultDisplay.setFeedbackToUser(e.getMessage());
            throw e;
        }
    }
}<|MERGE_RESOLUTION|>--- conflicted
+++ resolved
@@ -12,7 +12,6 @@
 import javafx.scene.control.TextInputControl;
 import javafx.scene.input.KeyCombination;
 import javafx.scene.input.KeyEvent;
-import javafx.scene.layout.AnchorPane;
 import javafx.scene.layout.StackPane;
 import javafx.stage.Stage;
 
@@ -37,10 +36,6 @@
     private Logic logic;
 
     // Independent Ui parts residing in this Ui container
-<<<<<<< HEAD
-    private PersonListPanel personListPanel;
-=======
->>>>>>> b801070f
     private IntervieweeListPanel intervieweeListPanel;
     private InterviewerListPanel interviewerListPanel;
     private ResultDisplay resultDisplay;
@@ -69,31 +64,19 @@
     private Tab schedulesTab;
 
     @FXML
-<<<<<<< HEAD
-    private AnchorPane schedulesPlaceholder;
-=======
     private StackPane schedulesPlaceholder;
->>>>>>> b801070f
 
     @FXML
     private Tab intervieweeListTab;
 
     @FXML
-<<<<<<< HEAD
-    private AnchorPane intervieweeListPlaceholder;
-=======
     private StackPane intervieweeListPlaceholder;
->>>>>>> b801070f
 
     @FXML
     private Tab interviewerListTab;
 
     @FXML
-<<<<<<< HEAD
-    private AnchorPane interviewerListPlaceholder;
-=======
     private StackPane interviewerListPlaceholder;
->>>>>>> b801070f
 
     public MainWindow(Stage primaryStage, Logic logic) {
         super(FXML, primaryStage);
@@ -153,18 +136,7 @@
      */
     void fillInnerParts() {
         scheduleViewPanel = new ScheduleViewPanel(logic.getTitlesLists(), logic.getObservableLists());
-        // schedulePanelPlaceholder.getChildren().add(scheduleViewPanel.getRoot());
-
-        // ========================================test code for debug purposes
-        // personListPanel = new PersonListPanel(logic.getFilteredIntervieweeList());
-        intervieweeListPanel = new IntervieweeListPanel(logic.getFilteredIntervieweeList());
-        intervieweeListPlaceholder.getChildren().add(intervieweeListPanel.getRoot());
-
-        interviewerListPanel = new InterviewerListPanel(logic.getFilteredInterviewerList());
-        interviewerListPlaceholder.getChildren().add(interviewerListPanel.getRoot());
-
-        schedulesPlaceholder.getChildren().add(scheduleViewPanel.getRoot());
-        // ========================================end of test code
+        schedulePanelPlaceholder.getChildren().add(scheduleViewPanel.getRoot());
 
         resultDisplay = new ResultDisplay();
         resultDisplayPlaceholder.getChildren().add(resultDisplay.getRoot());

package seedu.address.logic;

import static org.junit.jupiter.api.Assertions.assertEquals;
import static seedu.address.commons.core.Messages.MESSAGE_INVALID_COMMAND_FORMAT;
import static seedu.address.commons.core.Messages.MESSAGE_UNKNOWN_COMMAND;
import static seedu.address.logic.commands.CommandTestUtil.DEPARTMENT_DESC_AMY;
import static seedu.address.logic.commands.CommandTestUtil.EMAIL_NUS_WORK_DESC_AMY;
import static seedu.address.logic.commands.CommandTestUtil.EMAIL_PERSONAL_DESC_AMY;
import static seedu.address.logic.commands.CommandTestUtil.FACULTY_DESC_AMY;
import static seedu.address.logic.commands.CommandTestUtil.NAME_DESC_AMY;
import static seedu.address.logic.commands.CommandTestUtil.PHONE_DESC_AMY;
import static seedu.address.logic.commands.CommandTestUtil.ROLE_DESC_AMY;
import static seedu.address.logic.commands.CommandTestUtil.SLOT_DESC_AMY;
import static seedu.address.logic.commands.CommandTestUtil.TAG_DESC_FRIEND;
import static seedu.address.logic.commands.CommandTestUtil.YEAR_OF_STUDY_DESC_AMY;
import static seedu.address.testutil.Assert.assertThrows;
import static seedu.address.testutil.TypicalPersons.AMY_INTERVIEWEE;

import java.io.IOException;
import java.nio.file.Path;
import java.util.LinkedList;

import org.junit.jupiter.api.BeforeEach;
import org.junit.jupiter.api.Test;
import org.junit.jupiter.api.io.TempDir;

import seedu.address.logic.commands.AddCommand;
import seedu.address.logic.commands.CommandResult;
import seedu.address.logic.commands.DeleteCommand;
import seedu.address.logic.commands.ListCommand;
import seedu.address.logic.commands.exceptions.CommandException;
import seedu.address.logic.parser.exceptions.ParseException;
import seedu.address.model.Model;
import seedu.address.model.ModelManager;
import seedu.address.model.ReadOnlyIntervieweeList;
import seedu.address.model.ReadOnlyInterviewerList;
import seedu.address.model.UserPrefs;
import seedu.address.model.person.Person;
import seedu.address.storage.JsonIntervieweeListStorage;
import seedu.address.storage.JsonInterviewerListStorage;
import seedu.address.storage.JsonUserPrefsStorage;
import seedu.address.storage.StorageManager;
import seedu.address.testutil.IntervieweeBuilder;

public class LogicManagerTest {
    private static final IOException DUMMY_IO_EXCEPTION = new IOException("dummy exception");

    @TempDir
    public Path temporaryFolder;

    private Model model = new ModelManager();
    private Logic logic;

    @BeforeEach
    public void setUp() {
        JsonIntervieweeListStorage intervieweeListStorage =
                new JsonIntervieweeListStorage(temporaryFolder.resolve("interviewee.json"));
        JsonInterviewerListStorage interviewerListStorage =
                new JsonInterviewerListStorage(temporaryFolder.resolve("interviewer.json"));
        JsonUserPrefsStorage userPrefsStorage = new JsonUserPrefsStorage(temporaryFolder.resolve("userPrefs.json"));
        StorageManager storage = new StorageManager(intervieweeListStorage, interviewerListStorage, userPrefsStorage);
        logic = new LogicManager(model, storage);
    }

    @Test
    public void execute_invalidCommandFormat_throwsParseException() {
        String invalidCommand = "uicfhmowqewca";
        assertParseException(invalidCommand, MESSAGE_UNKNOWN_COMMAND);
    }

    @Test
    public void execute_commandExecutionError_throwsCommandException() {
        String deleteCommand = "delete 9";
        assertParseException(deleteCommand,
                String.format(MESSAGE_INVALID_COMMAND_FORMAT, DeleteCommand.MESSAGE_USAGE));
    }

    @Test
    public void execute_validCommand_success() throws Exception {
        String listCommand = ListCommand.COMMAND_WORD;
        assertCommandSuccess(listCommand, ListCommand.MESSAGE_SUCCESS, model);
    }

    @Test
    public void execute_storageThrowsIoException_throwsCommandException() {
        // Setup LogicManager with JsonAddressBookIoExceptionThrowingStub
        JsonIntervieweeListStorage intervieweeListStorage =
                new JsonIntervieweeListIoExceptionThrowingStub(temporaryFolder.resolve("ioExceptionInterviewee.json"));
        JsonInterviewerListStorage interviewerListStorage =
                new JsonInterviewerListIoExceptionThrowingStub(temporaryFolder.resolve("ioExceptionInterviewer.json"));
        JsonUserPrefsStorage userPrefsStorage =
                new JsonUserPrefsStorage(temporaryFolder.resolve("ioExceptionUserPrefs.json"));
        StorageManager storage = new StorageManager(intervieweeListStorage, interviewerListStorage, userPrefsStorage);
        logic = new LogicManager(model, storage);

        // Execute add command
        String addCommand = AddCommand.COMMAND_WORD + ROLE_DESC_AMY + NAME_DESC_AMY + PHONE_DESC_AMY
                + TAG_DESC_FRIEND + FACULTY_DESC_AMY + YEAR_OF_STUDY_DESC_AMY + DEPARTMENT_DESC_AMY + SLOT_DESC_AMY
                + EMAIL_PERSONAL_DESC_AMY + EMAIL_NUS_WORK_DESC_AMY;
        Person expectedPerson = new IntervieweeBuilder(AMY_INTERVIEWEE).build();
        ModelManager expectedModel = new ModelManager();
        expectedModel.addPerson(expectedPerson);
        String expectedMessage = LogicManager.FILE_OPS_ERROR_MESSAGE + DUMMY_IO_EXCEPTION;
        assertCommandFailure(addCommand, CommandException.class, expectedMessage, expectedModel);
    }

    /**
     * Executes the command and confirms that
     * - no exceptions are thrown <br>
     * - the feedback message is equal to {@code expectedMessage} <br>
     * - the internal model manager state is the same as that in {@code expectedModel} <br>
     * @see #assertCommandFailure(String, Class, String, Model)
     */
    private void assertCommandSuccess(String inputCommand, String expectedMessage,
            Model expectedModel) throws CommandException, ParseException {
        CommandResult result = logic.execute(inputCommand);
        assertEquals(expectedMessage, result.getFeedbackToUser());
        assertEquals(expectedModel, model);
    }

    /**
     * Executes the command, confirms that a ParseException is thrown and that the result message is correct.
     * @see #assertCommandFailure(String, Class, String, Model)
     */
    private void assertParseException(String inputCommand, String expectedMessage) {
        assertCommandFailure(inputCommand, ParseException.class, expectedMessage);
    }

    /**
     * Executes the command, confirms that a CommandException is thrown and that the result message is correct.
     * @see #assertCommandFailure(String, Class, String, Model)
     */
    private void assertCommandException(String inputCommand, String expectedMessage) {
        assertCommandFailure(inputCommand, CommandException.class, expectedMessage);
    }

    /**
     * Executes the command, confirms that the exception is thrown and that the result message is correct.
     * @see #assertCommandFailure(String, Class, String, Model)
     */
    private void assertCommandFailure(String inputCommand, Class<? extends Throwable> expectedException,
            String expectedMessage) {
<<<<<<< HEAD
        Model expectedModel = new ModelManager(model.getAddressBook(), new UserPrefs(), new LinkedList<>(),
                model.getIntervieweeBook(), model.getInterviewerBook());
=======
        Model expectedModel = new ModelManager(model.getIntervieweeList(), model.getInterviewerList(),
                new UserPrefs(), new LinkedList<>());
>>>>>>> 909404bf
        assertCommandFailure(inputCommand, expectedException, expectedMessage, expectedModel);
    }

    /**
     * Executes the command and confirms that
     * - the {@code expectedException} is thrown <br>
     * - the resulting error message is equal to {@code expectedMessage} <br>
     * - the internal model manager state is the same as that in {@code expectedModel} <br>
     * @see #assertCommandSuccess(String, String, Model)
     */
    private void assertCommandFailure(String inputCommand, Class<? extends Throwable> expectedException,
            String expectedMessage, Model expectedModel) {
        assertThrows(expectedException, expectedMessage, () -> logic.execute(inputCommand));
        assertEquals(expectedModel, model);
    }

    /**
     * A stub class to throw an {@code IOException} when the save method is called for IntervieweeList.
     */
    public static class JsonIntervieweeListIoExceptionThrowingStub extends JsonIntervieweeListStorage {
        private JsonIntervieweeListIoExceptionThrowingStub(Path filePath) {
            super(filePath);
        }

        @Override
        public void saveIntervieweeList(ReadOnlyIntervieweeList intervieweeList, Path filePath) throws IOException {
            throw DUMMY_IO_EXCEPTION;
        }
    }

    /**
     * A stub class to throw an {@code IOException} when the save method is called for InterviewerList.
     */
    public static class JsonInterviewerListIoExceptionThrowingStub extends JsonInterviewerListStorage {
        private JsonInterviewerListIoExceptionThrowingStub(Path filePath) {
            super(filePath);
        }

        @Override
        public void saveInterviewerList(ReadOnlyInterviewerList interviewerList, Path filePath) throws IOException {
            throw DUMMY_IO_EXCEPTION;
        }
    }

}<|MERGE_RESOLUTION|>--- conflicted
+++ resolved
@@ -32,15 +32,14 @@
 import seedu.address.logic.parser.exceptions.ParseException;
 import seedu.address.model.Model;
 import seedu.address.model.ModelManager;
-import seedu.address.model.ReadOnlyIntervieweeList;
-import seedu.address.model.ReadOnlyInterviewerList;
+import seedu.address.model.ReadOnlyList;
 import seedu.address.model.UserPrefs;
-import seedu.address.model.person.Person;
+import seedu.address.model.person.Interviewee;
+import seedu.address.model.person.Interviewer;
 import seedu.address.storage.JsonIntervieweeListStorage;
 import seedu.address.storage.JsonInterviewerListStorage;
 import seedu.address.storage.JsonUserPrefsStorage;
 import seedu.address.storage.StorageManager;
-import seedu.address.testutil.IntervieweeBuilder;
 
 public class LogicManagerTest {
     private static final IOException DUMMY_IO_EXCEPTION = new IOException("dummy exception");
@@ -97,9 +96,8 @@
         String addCommand = AddCommand.COMMAND_WORD + ROLE_DESC_AMY + NAME_DESC_AMY + PHONE_DESC_AMY
                 + TAG_DESC_FRIEND + FACULTY_DESC_AMY + YEAR_OF_STUDY_DESC_AMY + DEPARTMENT_DESC_AMY + SLOT_DESC_AMY
                 + EMAIL_PERSONAL_DESC_AMY + EMAIL_NUS_WORK_DESC_AMY;
-        Person expectedPerson = new IntervieweeBuilder(AMY_INTERVIEWEE).build();
         ModelManager expectedModel = new ModelManager();
-        expectedModel.addPerson(expectedPerson);
+        expectedModel.addInterviewee(AMY_INTERVIEWEE);
         String expectedMessage = LogicManager.FILE_OPS_ERROR_MESSAGE + DUMMY_IO_EXCEPTION;
         assertCommandFailure(addCommand, CommandException.class, expectedMessage, expectedModel);
     }
@@ -140,13 +138,8 @@
      */
     private void assertCommandFailure(String inputCommand, Class<? extends Throwable> expectedException,
             String expectedMessage) {
-<<<<<<< HEAD
-        Model expectedModel = new ModelManager(model.getAddressBook(), new UserPrefs(), new LinkedList<>(),
-                model.getIntervieweeBook(), model.getInterviewerBook());
-=======
-        Model expectedModel = new ModelManager(model.getIntervieweeList(), model.getInterviewerList(),
+        Model expectedModel = new ModelManager(model.getMutableIntervieweeList(), model.getMutableInterviewerList(),
                 new UserPrefs(), new LinkedList<>());
->>>>>>> 909404bf
         assertCommandFailure(inputCommand, expectedException, expectedMessage, expectedModel);
     }
 
@@ -172,7 +165,7 @@
         }
 
         @Override
-        public void saveIntervieweeList(ReadOnlyIntervieweeList intervieweeList, Path filePath) throws IOException {
+        public void saveIntervieweeList(ReadOnlyList<Interviewee> intervieweeList, Path filePath) throws IOException {
             throw DUMMY_IO_EXCEPTION;
         }
     }
@@ -186,9 +179,8 @@
         }
 
         @Override
-        public void saveInterviewerList(ReadOnlyInterviewerList interviewerList, Path filePath) throws IOException {
+        public void saveInterviewerList(ReadOnlyList<Interviewer> interviewerList, Path filePath) throws IOException {
             throw DUMMY_IO_EXCEPTION;
         }
     }
-
 }
--- conflicted
+++ resolved
@@ -95,15 +95,9 @@
     @Test
     public void setPerson_editedPersonHasDifferentIdentity_success() {
         uniquePersonList.add(ALICE);
-<<<<<<< HEAD
         uniquePersonList.setPerson(ALICE, BOB_PERSON_MANUAL);
-        UniquePersonList expectedUniquePersonList = new UniquePersonList();
+        UniquePersonList<Person> expectedUniquePersonList = new UniquePersonList();
         expectedUniquePersonList.add(BOB_PERSON_MANUAL);
-=======
-        uniquePersonList.setPerson(ALICE, BOB_PERSON);
-        UniquePersonList<Person> expectedUniquePersonList = new UniquePersonList<>();
-        expectedUniquePersonList.add(BOB_PERSON);
->>>>>>> b801070f
         assertEquals(expectedUniquePersonList, uniquePersonList);
     }
 
@@ -140,13 +134,8 @@
     @Test
     public void setPersons_uniquePersonList_replacesOwnListWithProvidedUniquePersonList() {
         uniquePersonList.add(ALICE);
-<<<<<<< HEAD
-        UniquePersonList expectedUniquePersonList = new UniquePersonList();
+        UniquePersonList<Person> expectedUniquePersonList = new UniquePersonList();
         expectedUniquePersonList.add(BOB_PERSON_MANUAL);
-=======
-        UniquePersonList<Person> expectedUniquePersonList = new UniquePersonList<>();
-        expectedUniquePersonList.add(BOB_PERSON);
->>>>>>> b801070f
         uniquePersonList.setPersons(expectedUniquePersonList);
         assertEquals(expectedUniquePersonList, uniquePersonList);
     }
@@ -161,13 +150,8 @@
         uniquePersonList.add(ALICE);
         List<Person> personList = Collections.singletonList(BOB_PERSON_MANUAL);
         uniquePersonList.setPersons(personList);
-<<<<<<< HEAD
-        UniquePersonList expectedUniquePersonList = new UniquePersonList();
+        UniquePersonList<Person> expectedUniquePersonList = new UniquePersonList();
         expectedUniquePersonList.add(BOB_PERSON_MANUAL);
-=======
-        UniquePersonList<Person> expectedUniquePersonList = new UniquePersonList<>();
-        expectedUniquePersonList.add(BOB_PERSON);
->>>>>>> b801070f
         assertEquals(expectedUniquePersonList, uniquePersonList);
     }
 

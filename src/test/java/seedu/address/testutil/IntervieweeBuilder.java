--- conflicted
+++ resolved
@@ -3,10 +3,6 @@
 import java.util.ArrayList;
 import java.util.Arrays;
 import java.util.List;
-<<<<<<< HEAD
-=======
-import java.util.stream.Collectors;
->>>>>>> 909404bf
 
 import seedu.address.commons.core.Messages;
 import seedu.address.logic.parser.ParserUtil;
@@ -18,24 +14,14 @@
 import seedu.address.model.person.Interviewee;
 import seedu.address.model.person.Person;
 import seedu.address.model.person.Slot;
-<<<<<<< HEAD
-=======
-import seedu.address.model.tag.Tag;
-import seedu.address.model.util.SampleDataUtil;
->>>>>>> 909404bf
 
 /**
  * A utility class to help with building Interviewee objects from string input.
  */
 public class IntervieweeBuilder extends PersonBuilder {
 
-<<<<<<< HEAD
     private static final String DEFAULT_FACULTY = "School of Computing";
     private static final String DEFAULT_YEAR_OF_STUDY = "2019";
-=======
-    public static final String DEFAULT_FACULTY = "School of Computing";
-    public static final String DEFAULT_YEAR_OF_STUDY = "2019";
->>>>>>> 909404bf
 
     private Faculty faculty;
     private Integer yearOfStudy;
@@ -89,7 +75,7 @@
      * @throws ParseException if input is invalid.
      */
     public IntervieweeBuilder withYearOfStudy(String yearOfStudy) {
-        try{
+        try {
             this.yearOfStudy = ParserUtil.parseYearOfStudy(yearOfStudy);
         } catch (ParseException e) {
             throw new AssertionError(Messages.MESSAGE_CRITICAL_ERROR, e);
@@ -161,48 +147,12 @@
      */
     @Override
     public IntervieweeBuilder withTags(String... tags) {
-       try {
-           super.getTags().clear();
-           super.getTags().addAll(ParserUtil.parseTags(Arrays.asList(tags)));
-       } catch (ParseException e) {
-           throw new AssertionError(Messages.MESSAGE_CRITICAL_ERROR, e);
-       }
-        return this;
-    }
-
-    /**
-     * Sets the personal email of the {@code Interviewee} that we are building.
-     */
-    public IntervieweeBuilder withPersonalEmail(String email) {
-        Email toAdd = new Email(email);
-        if (emails != null) {
-            this.emails.addPersonalEmail(toAdd);
-        } else {
-            this.emails = new Emails().addPersonalEmail(toAdd);
+        try {
+            super.getTags().clear();
+            super.getTags().addAll(ParserUtil.parseTags(Arrays.asList(tags)));
+        } catch (ParseException e) {
+            throw new AssertionError(Messages.MESSAGE_CRITICAL_ERROR, e);
         }
-        return this;
-    }
-
-    /**
-     * Sets the Nus work email of the {@code Interviewee} that we are building.
-     */
-    public IntervieweeBuilder withNusWorkEmail(String email) {
-        Email toAdd = new Email(email);
-        if (emails != null) {
-            this.emails.addNusEmail(toAdd);
-        } else {
-            this.emails = new Emails().addNusEmail(toAdd);
-        }
-        return this;
-    }
-
-    /**
-     * Clears all tags from the parent class and replaces it with the supplied tags.
-     */
-    @Override
-    public IntervieweeBuilder withTags(String... tags) {
-        super.getTags().clear();
-        super.getTags().addAll(Arrays.stream(tags).map(Tag::new).collect(Collectors.toList()));
         return this;
     }
 
